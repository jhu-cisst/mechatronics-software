#
# (C) Copyright 2011-2016 Johns Hopkins University (JHU), All Rights Reserved.
#
# --- begin cisst license - do not edit ---
#
# This software is provided "as is" under an open source license, with
# no warranty.  The complete license can be found in license.txt and
# http://www.cisst.org/cisst/license.txt.
#
# --- end cisst license ---

project (Mechatronics)

cmake_minimum_required (VERSION 2.6)

# Set the version number
set (Amp1394_VERSION_MAJOR "1")
set (Amp1394_VERSION_MINOR "3")
set (Amp1394_VERSION_PATCH "0")
set (Amp1394_VERSION "${Amp1394_VERSION_MAJOR}.${Amp1394_VERSION_MINOR}.${Amp1394_VERSION_PATCH}")

<<<<<<< HEAD
# If LIBRARY_OUTPUT_PATH is not defined, define it here (note that if this
# is built within cisst, then LIBRARY_OUTPUT_PATH is defined by cisst).
if (NOT LIBRARY_OUTPUT_PATH)
  set (LIBRARY_OUTPUT_PATH "${CMAKE_CURRENT_BINARY_DIR}/lib")
endif (NOT LIBRARY_OUTPUT_PATH)

# TODO: Move include files to Amp1394 subdirectory, i.e., lib/Amp1394 or lib/include/Amp1394.
set (Amp1394_INCLUDE_DIR "${CMAKE_CURRENT_SOURCE_DIR}/lib;${Mechatronics_BINARY_DIR}")
set (Amp1394_LIBRARY_DIR ${LIBRARY_OUTPUT_PATH})
set (Amp1394_LIBRARIES   Amp1394)

if (WIN32)

  # On Windows, can build with winpcap (Ethernet support)
  option (Amp1394_HAS_PCAP      "Build Amp1394 with Ethernet support (winpcap)" ON)

  # Need to specify where WinPcap Developer's Pack is installed
  find_path(PCAP_INCLUDE_DIR pcap.h)
  # In addition to wpcap, need Packet library for PacketOpenAdapter and PacketReqest
  find_path(PCAP_LIBRARY_DIR "wpcap.lib" DOC "Path to WinPcap wpcap and Packet libraries")
  set(PCAP_LIBRARIES "wpcap" "Packet")
else (WIN32)

  # On other platforms (mostly Linux), can build with pcap and/or libraw1394
  option (Amp1394_HAS_PCAP      "Build Amp1394 with Ethernet support (pcap)" OFF)
  option (Amp1394_HAS_RAW1394   "Build Amp1394 with FireWire support (libraw1394)"   ON)
=======
# Add some warnings
include (CheckCXXCompilerFlag)
check_cxx_compiler_flag ("-Wextra" CXX_SUPPORTS_WEXTRA)
if (CXX_SUPPORTS_WEXTRA)
  set (CMAKE_CXX_FLAGS "${CMAKE_CXX_FLAGS} -Wextra")
endif ()

check_cxx_compiler_flag ("-Wall" CXX_SUPPORTS_WALL)
if (CXX_SUPPORTS_WALL)
  set (CMAKE_CXX_FLAGS "${CMAKE_CXX_FLAGS} -Wall")
endif ()

check_cxx_compiler_flag ("-fPIC" CXX_SUPPORTS_FPIC)
if (CXX_SUPPORTS_FPIC)
  set (CMAKE_CXX_FLAGS "${CMAKE_CXX_FLAGS} -fPIC")
endif ()

# ... for the build tree
set (CONF_INCLUDE_DIR "${PROJECT_SOURCE_DIR}/lib" "${CMAKE_CURRENT_BINARY_DIR}")
set (CONF_LIBRARY_DIR "${PROJECT_BINARY_DIR}/lib")
configure_file (Amp1394Config.cmake.in
                "${PROJECT_BINARY_DIR}/Amp1394Config.cmake" @ONLY)
>>>>>>> acefd2e5

  # For now, assume pcap is installed somewhere standard
  set(PCAP_INCLUDE_DIR "")
  set(PCAP_LIBRARIES "pcap")

endif (WIN32)

if (NOT Amp1394_HAS_RAW1394 AND NOT Amp1394_HAS_PCAP)
  message (SEND_ERROR "Amp1394 requires at least one of Amp1394_HAS_RAW1394 or Amp1394_HAS_PCAP")
endif (NOT Amp1394_HAS_RAW1394 AND NOT Amp1394_HAS_PCAP)

# TODO: Determine whether it is necessary to have separate EXTRA variables for LIBRARY_DIR
#       and LIBRARIES. Currently, it seems that both are always used together.
#       The Amp1394_EXTRA_INCLUDE_DIR should be separate since it is only needed when
#       building Amp1394.
set (Amp1394_EXTRA_INCLUDE_DIR "")
set (Amp1394_EXTRA_LIBRARY_DIR "")
set (Amp1394_EXTRA_LIBRARIES "")
if (Amp1394_HAS_RAW1394)
  # Assume libraw1394 is installed in standard include/lib directories
  set (Amp1394_EXTRA_LIBRARIES ${Amp1394_EXTRA_LIBRARIES} raw1394)
endif (Amp1394_HAS_RAW1394)
if (Amp1394_HAS_PCAP)
  set (Amp1394_EXTRA_INCLUDE_DIR ${PCAP_INCLUDE_DIR})
  set (Amp1394_EXTRA_LIBRARY_DIR ${PCAP_LIBRARY_DIR})
  set (Amp1394_EXTRA_LIBRARIES ${Amp1394_EXTRA_LIBRARIES} ${PCAP_LIBRARIES})
endif (Amp1394_HAS_PCAP)

# Generate Amp1394Config.cmake
set (CONF_INCLUDE_DIR ${Amp1394_INCLUDE_DIR})
set (CONF_LIBRARY_DIR ${Amp1394_LIBRARY_DIR} ${Amp1394_EXTRA_LIBRARY_DIR})
set (CONF_LIBRARIES   ${Amp1394_LIBRARIES} ${AMP_EXTRA_LIBRARIES})
configure_file (Amp1394Config.cmake.in
                "${Mechatronics_BINARY_DIR}/Amp1394Config.cmake" @ONLY)

if (UNIX)
  # Add some warnings
  include (CheckCXXCompilerFlag)
  check_cxx_compiler_flag ("-Wextra" CXX_SUPPORTS_WEXTRA)
  if (CXX_SUPPORTS_WEXTRA)
    set (CMAKE_CXX_FLAGS "${CMAKE_CXX_FLAGS} -Wextra")
  endif (CXX_SUPPORTS_WEXTRA)

  check_cxx_compiler_flag ("-Wall" CXX_SUPPORTS_WALL)
  if (CXX_SUPPORTS_WALL)
    set (CMAKE_CXX_FLAGS "${CMAKE_CXX_FLAGS} -Wall")
  endif (CXX_SUPPORTS_WALL)
endif (UNIX)

# Utilities to test libraw1394
if (Amp1394_HAS_RAW1394)
  add_subdirectory (util)
endif (Amp1394_HAS_RAW1394)

# Code for library Amp1394
add_subdirectory (lib)

<<<<<<< HEAD
# Test programs (some use curses for text based display)
add_subdirectory(tests)
=======
# Test program using curse for text based display
find_package (Curses)
if (CURSES_FOUND)
  add_subdirectory(tests)
else ()
  message ("Can't compile curses based test programs for Amp1394, make sure you have libcurses dev installed")
endif ()
>>>>>>> acefd2e5

# Utility to flash/test board
add_subdirectory (programmer)<|MERGE_RESOLUTION|>--- conflicted
+++ resolved
@@ -19,7 +19,6 @@
 set (Amp1394_VERSION_PATCH "0")
 set (Amp1394_VERSION "${Amp1394_VERSION_MAJOR}.${Amp1394_VERSION_MINOR}.${Amp1394_VERSION_PATCH}")
 
-<<<<<<< HEAD
 # If LIBRARY_OUTPUT_PATH is not defined, define it here (note that if this
 # is built within cisst, then LIBRARY_OUTPUT_PATH is defined by cisst).
 if (NOT LIBRARY_OUTPUT_PATH)
@@ -46,30 +45,6 @@
   # On other platforms (mostly Linux), can build with pcap and/or libraw1394
   option (Amp1394_HAS_PCAP      "Build Amp1394 with Ethernet support (pcap)" OFF)
   option (Amp1394_HAS_RAW1394   "Build Amp1394 with FireWire support (libraw1394)"   ON)
-=======
-# Add some warnings
-include (CheckCXXCompilerFlag)
-check_cxx_compiler_flag ("-Wextra" CXX_SUPPORTS_WEXTRA)
-if (CXX_SUPPORTS_WEXTRA)
-  set (CMAKE_CXX_FLAGS "${CMAKE_CXX_FLAGS} -Wextra")
-endif ()
-
-check_cxx_compiler_flag ("-Wall" CXX_SUPPORTS_WALL)
-if (CXX_SUPPORTS_WALL)
-  set (CMAKE_CXX_FLAGS "${CMAKE_CXX_FLAGS} -Wall")
-endif ()
-
-check_cxx_compiler_flag ("-fPIC" CXX_SUPPORTS_FPIC)
-if (CXX_SUPPORTS_FPIC)
-  set (CMAKE_CXX_FLAGS "${CMAKE_CXX_FLAGS} -fPIC")
-endif ()
-
-# ... for the build tree
-set (CONF_INCLUDE_DIR "${PROJECT_SOURCE_DIR}/lib" "${CMAKE_CURRENT_BINARY_DIR}")
-set (CONF_LIBRARY_DIR "${PROJECT_BINARY_DIR}/lib")
-configure_file (Amp1394Config.cmake.in
-                "${PROJECT_BINARY_DIR}/Amp1394Config.cmake" @ONLY)
->>>>>>> acefd2e5
 
   # For now, assume pcap is installed somewhere standard
   set(PCAP_INCLUDE_DIR "")
@@ -127,18 +102,8 @@
 # Code for library Amp1394
 add_subdirectory (lib)
 
-<<<<<<< HEAD
 # Test programs (some use curses for text based display)
 add_subdirectory(tests)
-=======
-# Test program using curse for text based display
-find_package (Curses)
-if (CURSES_FOUND)
-  add_subdirectory(tests)
-else ()
-  message ("Can't compile curses based test programs for Amp1394, make sure you have libcurses dev installed")
-endif ()
->>>>>>> acefd2e5
 
 # Utility to flash/test board
 add_subdirectory (programmer)