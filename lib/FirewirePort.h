--- conflicted
+++ resolved
@@ -57,11 +57,8 @@
 
     // Broadcast Related
     unsigned int BoardExistMask_;   // mask showing indicating whether board exists
-<<<<<<< HEAD
-=======
     ProtocolType Protocol_;         // protocol type in use
     bool IsAllBoardsBroadcastCapable_;   // TRUE if all nodes bc capable
->>>>>>> 55d11b6e
 
     // List of all ports instantiated (for use by reset_handler)
     typedef std::vector<FirewirePort *> PortListType;
@@ -119,12 +116,9 @@
     int GetNodeId(unsigned char boardId) const;
     unsigned long GetFirmwareVersion(unsigned char boardId) const;
 
-<<<<<<< HEAD
-=======
     // Set protocol type
     void SetProtocol(ProtocolType prot);
 
->>>>>>> 55d11b6e
     // Read all boards
     bool ReadAllBoards(void);
     // Read all boards broadcasting
