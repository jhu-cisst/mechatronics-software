/* -*- Mode: C++; tab-width: 4; indent-tabs-mode: nil; c-basic-offset: 4 -*-    */
/* ex: set filetype=cpp softtabstop=4 shiftwidth=4 tabstop=4 cindent expandtab: */

/*
  Author(s):  Peter Kazanzides, Zihan Chen

  (C) Copyright 2014-2021 Johns Hopkins University (JHU), All Rights Reserved.

--- begin cisst license - do not edit ---

This software is provided "as is" under an open source license, with
no warranty.  The complete license can be found in license.txt and
http://www.cisst.org/cisst/license.txt.

--- end cisst license ---
*/

#include <iostream>
#include <iomanip>
#include <stdio.h>
#include <string>
#include <algorithm>   // for std::max
#include <cstdlib>

#include <Amp1394/AmpIORevision.h>
#include "BasePort.h"
#include "Amp1394Time.h"
#include "Amp1394BSwap.h"

// Starting with C++11, can initialize using an initializer list.
// Currently, the supported hardware (e.g., QLA1) is added in the BasePort constructor.
std::vector<unsigned long> BasePort::SupportedHardware;

void BasePort::BroadcastReadInfo::PrintTiming(std::ostream &outStr, bool newLine) const
{
    outStr << "Updates (usec): ";
    for (unsigned int bnum = 0; bnum < BoardIO::MAX_BOARDS; bnum++) {
        if (boardInfo[bnum].inUse) {
            outStr << bnum << ": " << std::fixed << std::setprecision(2) << (boardInfo[bnum].updateTime*1e6)
                   << "   ";
        }
    }
    outStr << "Read start: " << std::fixed << std::setprecision(2) << (readStartTime*1e6)
           << "  finish: " << (readFinishTime*1e6) << "  delta: " << ((readFinishTime-readStartTime)*1e6);
    if (newLine)
        outStr << std::endl;
}

BasePort::BasePort(int portNum, std::ostream &ostr):
        outStr(ostr),
        Protocol_(BasePort::PROTOCOL_SEQ_RW),
        IsAllBoardsBroadcastCapable_(false),
        IsAllBoardsBroadcastShorterWait_(false),
        IsNoBoardsBroadcastShorterWait_(true),
        IsAllBoardsRev7_(false),
        IsNoBoardsRev7_(false),
        ReadErrorCounter_(0),
        PortNum(portNum),
        FwBusGeneration(0),
        newFwBusGeneration(0),
        autoReScan(true),
        NumOfNodes_(0),
        NumOfBoards_(0),
        BoardInUseMask_(0),
        max_board(0),
        HubBoard(BoardIO::MAX_BOARDS)
{
    size_t i;
    for (i = 0; i < BoardIO::MAX_BOARDS; i++) {
        BoardList[i] = 0;
        FirmwareVersion[i] = 0;
        HardwareVersion[i] = 0;
        Board2Node[i] = MAX_NODES;
    }
    ReadBufferBroadcast = 0;
    WriteBufferBroadcast = 0;
    GenericBuffer = 0;
    for (i = 0; i < MAX_NODES; i++)
        Node2Board[i] = BoardIO::MAX_BOARDS;
    // Note that AddHardwareVersion will not add duplicates
    BasePort::AddHardwareVersion(QLA1_String);
    BasePort::AddHardwareVersion(dRA1_String);
    BasePort::AddHardwareVersion(0x54455354); // "TEST"
}

BasePort::~BasePort()
{
    delete [] ReadBufferBroadcast;
    delete [] WriteBufferBroadcast;
    delete [] GenericBuffer;
}

std::string BasePort::ProtocolString(ProtocolType protocol)
{
    if (protocol == PROTOCOL_SEQ_RW) {
        return std::string("sequential-read-write");
    } else if (protocol == PROTOCOL_SEQ_R_BC_W) {
        return std::string("sequential-read-broadcast-write");
    } else if (protocol == PROTOCOL_BC_QRW) {
        return std::string("broadcast-query-read-write");
    }
    return std::string("Unknown");
}

bool BasePort::ParseProtocol(const char * arg, ProtocolType & protocol,
                             std::ostream & ostr)
{
    // no option, using default
    if ((arg == 0) || (strlen(arg) == 0)) {
        ostr << "ParseProtocol: no protocol provided" << std::endl;
        return false;
    }
    // convert arg to string
    std::string name(arg);

    // this could likely be implemented using a static map
    if ((name == "sequential-read-write") ||
        (name == "srw")) {
        protocol = PROTOCOL_SEQ_RW;
        return true;
    } else if ((name == "sequential-read-broadcast-write") ||
               (name == "srbw")) {
        protocol = PROTOCOL_SEQ_R_BC_W;
        return true;
    } else if ((name == "broadcast-read-write") ||
               (name == "brw") ||
               (name == "broadcast-query-read-write") ||
               (name == "bqrw")) {
        protocol = PROTOCOL_BC_QRW;
        return true;
    }
    ostr << "ParseProtocol: no protocol \"" << name << "\" is not supported, use sequential-read-write, srw, sequential-read-broadcast-write, srbw, broadcast-query-read-write or bqrw" << std::endl;
    return false;
}


bool BasePort::SetProtocol(ProtocolType prot) {
    if (prot != BasePort::PROTOCOL_SEQ_RW) {
        if (!IsAllBoardsBroadcastCapable_) {
            outStr << "BasePort::SetProtocol" << std::endl
                   << "***Error: not all boards support broadcasting, " << std::endl
                   << "          please upgrade your firmware"  << std::endl;
            return false;
        }
        if (!(IsAllBoardsRev7_ || IsNoBoardsRev7_)) {
            outStr << "BasePort::SetProtocol" << std::endl
                   << "***Error: cannot use broadcast mode with mix of Rev 7 and older boards, " << std::endl
                   << "          please upgrade your firmware to Rev 7" << std::endl;
            return false;
        }
    }
    switch (prot) {
        case BasePort::PROTOCOL_SEQ_RW:
            outStr << "BasePort::SetProtocol: system running in NON broadcast mode" << std::endl;
            Protocol_ = prot;
            break;
        case BasePort::PROTOCOL_SEQ_R_BC_W:
            outStr << "BasePort::SetProtocol: system running with broadcast write" << std::endl;
            Protocol_ = prot;
            break;
        case BasePort::PROTOCOL_BC_QRW:
            outStr << "BasePort::SetProtocol: system running with broadcast query, read, and write" << std::endl;
            Protocol_ = prot;
            break;
        default:
            outStr << "BasePort::SetProtocol: warning: unknown protocol (ignored): " << prot << std::endl;
            break;
    }
    return (Protocol_ == prot);
}

void BasePort::SetGenericBuffer(void)
{
    if (!GenericBuffer) {
        size_t maxWritePacket = GetWriteQuadAlign()+GetPrefixOffset(WR_FW_BDATA)+GetMaxWriteDataSize()+GetWritePostfixSize();
        size_t maxReadPacket = GetReadQuadAlign()+GetPrefixOffset(RD_FW_BDATA)+GetMaxReadDataSize()+GetReadPostfixSize();
        GenericBuffer = reinterpret_cast<unsigned char *>(new quadlet_t[std::max(maxWritePacket,maxReadPacket)/sizeof(quadlet_t)]);
    }
}

void BasePort::SetReadBufferBroadcast(void)
{
    if (!ReadBufferBroadcast) {
        size_t numReadBytes = GetReadQuadAlign()+GetPrefixOffset(RD_FW_BDATA)+GetMaxReadDataSize()+GetReadPostfixSize();
        quadlet_t *buf = new quadlet_t[numReadBytes/sizeof(quadlet_t)];
        ReadBufferBroadcast = reinterpret_cast<unsigned char *>(buf);
    }
}

void BasePort::SetWriteBufferBroadcast(void)
{
    if (!WriteBufferBroadcast) {
        size_t numWriteBytes = GetWriteQuadAlign()+GetPrefixOffset(WR_FW_BDATA)+GetMaxWriteDataSize()+GetWritePostfixSize();
        quadlet_t *buf = new quadlet_t[numWriteBytes/sizeof(quadlet_t)];
        WriteBufferBroadcast = reinterpret_cast<unsigned char *>(buf);
    }
}

void BasePort::SetReadInvalid(void)
{
    for (unsigned int boardNum = 0; boardNum < max_board; boardNum++) {
        BoardIO *board = BoardList[boardNum];
        if (board)
            board->SetReadValid(false);
    }
}

void BasePort::Reset(void)
{
    Cleanup();
    Init();
}

bool BasePort::ScanNodes(void)
{
    unsigned int board;
    nodeid_t node;

    // Clear any existing Node2Board
    memset(Node2Board, BoardIO::MAX_BOARDS, sizeof(Node2Board));

    IsAllBoardsBroadcastCapable_ = true;
    IsAllBoardsBroadcastShorterWait_ = true;
    IsNoBoardsBroadcastShorterWait_ = true;
    IsAllBoardsRev7_ = true;
    IsNoBoardsRev7_ = true;
    NumOfNodes_ = 0;

    nodeid_t max_nodes = InitNodes();

    outStr << "BasePort::ScanNodes: building node map for " << max_nodes << " nodes:" << std::endl;
    // Iterate through all possible nodes
    for (node = 0; node < max_nodes; node++) {
        quadlet_t data;
        unsigned long hver = 0;
        // check hardware version
        if (!ReadQuadletNode(node, BoardIO::HARDWARE_VERSION, data)) {
            if (GetPortType() == PORT_FIREWIRE)
                outStr << "BasePort::ScanNodes: unable to read from node " << node << std::endl;
            continue;
        }
<<<<<<< HEAD
        hver = data;

        if (!HardwareVersionValid(hver)) {
            outStr << "BasePort::ScanNodes: node " << node << " is not a supported board (data = "
=======
        // 0x54455354 == "TEST"
        if ((data != QLA1_String) && (data !=  0x54455354) && (data != dRA1_String)) {
            outStr << "BasePort::ScanNodes: node " << node << " is not a QLA board (data = "
>>>>>>> c355e3aa
                   << std::hex << data << std::dec << ")" << std::endl;
            continue;
        }

        auto hver = data;

        // read firmware version
        unsigned long fver = 0;
        if (!ReadQuadletNode(node, BoardIO::FIRMWARE_VERSION, data)) {
            outStr << "BasePort::ScanNodes: unable to read firmware version from node "
                   << node << std::endl;
            continue;
        }
        fver = data;

        // read board id
        if (!ReadQuadletNode(node, BoardIO::BOARD_STATUS, data)) {
            outStr << "BasePort::ScanNodes: unable to read status from node " << node << std::endl;
            continue;
        }
        // board_id is bits 27-24, BOARD_ID_MASK = 0x0F000000
        board = (data & BOARD_ID_MASK) >> 24;
        HardwareVersion[board] = hver;
        FirmwareVersion[board] = fver;
        outStr << "  Node " << node << ", BoardId = " << board
               << ", Hardware = " << GetHardwareVersionString(board)
               << ", Firmware Version = " << GetFirmwareVersion(board) << std::endl;

        if (Node2Board[node] < BoardIO::MAX_BOARDS) {
            outStr << "    Duplicate entry, previous value = "
                   << static_cast<int>(Node2Board[node]) << std::endl;
        }
        Node2Board[node] = static_cast<unsigned char>(board);
<<<<<<< HEAD
=======
        FirmwareVersion[board] = fver;
        HardwareVersion[board] = hver;
>>>>>>> c355e3aa

        // check firmware version
        // FirmwareVersion >= 4, broadcast capable
        if (fver < 4) IsAllBoardsBroadcastCapable_ = false;
        // FirmwareVersion >= 6, broadcast with possibly shorter wait (i.e., skipping nodes
        // on the bus that are not part of the current configuration).
        if (fver < 6) IsAllBoardsBroadcastShorterWait_ = false;
        else          IsNoBoardsBroadcastShorterWait_ = false;
        if (fver < 7) IsAllBoardsRev7_ = false;
        else          IsNoBoardsRev7_ = false;
        NumOfNodes_++;
    }
    outStr << "BasePort::ScanNodes: found " << NumOfNodes_ << " boards" << std::endl;

    // update Board2Node
    for (board = 0; board < BoardIO::MAX_BOARDS; board++) {
        Board2Node[board] = MAX_NODES;
        // search up to max_nodes (not NumOfNodes_) in case nodes are not sequential (i.e., if some nodes
        // are not associated with valid boards).
        for (node = 0; node < max_nodes; node++) {
            if (Node2Board[node] == board) {
                if (Board2Node[board] < MAX_NODES)
                    outStr << "BasePort::ScanNodes: warning: duplicate node id for board " << board
                           << "(" << Board2Node[board] << ", " << node << ")" << std::endl;
                Board2Node[board] = node;
            }
        }
    }

    return (NumOfNodes_ > 0);
}

void BasePort::SetDefaultProtocol(void)
{
    Protocol_ = BasePort::PROTOCOL_SEQ_RW;
    // Use broadcast by default if all firmware are bc capable
    if ((NumOfNodes_ > 0) && IsAllBoardsBroadcastCapable_) {
        if (IsAllBoardsRev7_ || IsNoBoardsRev7_) {
            Protocol_ = BasePort::PROTOCOL_SEQ_R_BC_W;
            if (IsAllBoardsBroadcastShorterWait_)
                outStr << "BasePort::SetDefaultProtocol: all nodes broadcast capable and support shorter wait" << std::endl;
            else if (IsNoBoardsBroadcastShorterWait_)
                outStr << "BasePort::SetDefaultProtocol: all nodes broadcast capable and do not support shorter wait" << std::endl;
            else
                outStr << "BasePort::SetDefaultProtocol: all nodes broadcast capable and some support shorter wait" << std::endl;
        }
        else
            outStr << "BasePort::SetDefaultProtocol: all nodes broadcast capable, but disabled due to mix of Rev 7 and older firmware" << std::endl;
    }
}

bool BasePort::AddBoard(BoardIO *board)
{
    unsigned int id = board->BoardId;
    if (id >= BoardIO::MAX_BOARDS) {
        outStr << "BasePort::AddBoard: board number out of range: " << id << std::endl;
        return false;
    }
    BoardList[id] = board;
    board->port = this;

    // Make sure read/write buffers are allocated
    SetReadBufferBroadcast();
    SetWriteBufferBroadcast();

    if (id >= max_board)
        max_board = id+1;
    // update BoardInUseMask_
    BoardInUseMask_ = (BoardInUseMask_ | (1 << id));
    bcReadInfo.boardInfo[id].inUse = true;
    NumOfBoards_++;   // increment board counts

    return true;
}

bool BasePort::RemoveBoard(unsigned char boardId)
{
    if (boardId >= BoardIO::MAX_BOARDS) {
        outStr << "BasePort::RemoveBoard: board number out of range: " << static_cast<unsigned int>(boardId) << std::endl;
        return false;
    }
    BoardIO *board = BoardList[boardId];
    if (!board) {
        outStr << "BasePort::RemoveBoard: board not found: " << static_cast<unsigned int>(boardId) << std::endl;
        return false;
    }

    // update BoardInuseMask_
    BoardInUseMask_ = (BoardInUseMask_ & (~(1 << boardId)));
    bcReadInfo.boardInfo[boardId].inUse = false;

    BoardList[boardId] = 0;
    board->port = 0;
    NumOfBoards_--;

    if (boardId >= max_board-1) {
        // If max_board was just removed, find the new max_board
        max_board = 0;
        for (int bd = 0; bd < boardId; bd++)
            if (BoardList[bd]) max_board = bd+1;
    }
    return true;
}

std::string BasePort::PortTypeString(PortType portType)
{
    if (portType == PORT_FIREWIRE)
        return std::string("Firewire");
    else if (portType == PORT_ETH_RAW)
        return std::string("Ethernet-Raw");
    else if (portType == PORT_ETH_UDP)
        return std::string("Ethernet-UDP");
    else
        return std::string("Unknown");
}

// Helper function for parsing command line options.
// In particular, this is typically called after a certain option, such as -p, is
// recognized and it parses the rest of that option string:
// N                for FireWire, where N is the port number (backward compatibility)
// fw:N             for FireWire, where N is the port number
// eth:N            for raw Ethernet (PCAP), where N is the port number
// udp:xx.xx.xx.xx  for UDP, where xx.xx.xx.xx is the (optional) server IP address
bool BasePort::ParseOptions(const char *arg, PortType &portType, int &portNum, std::string &IPaddr,
                            std::ostream &ostr)
{
    // no option, using default
    if ((arg == 0) || (strlen(arg) == 0)) {
        ostr << "ParseOptions: no option provided, using default "
             << DefaultPort() << std::endl;
        return ParseOptions(DefaultPort().c_str(), portType, portNum, IPaddr);
    }
    // expecting proper options
    if (strncmp(arg, "fw", 2) == 0) {
        portType = PORT_FIREWIRE;
        // no port specified
        if (strlen(arg) == 2) {
            portNum = 0;
            return true;
        }
        // make sure separator is here
        if (arg[2] != ':') {
            ostr << "ParseOptions: missing \":\" after \"fw\"" << std::endl;
            return false;
        }
        // scan port number
        if (sscanf(arg+3, "%d", &portNum) == 1) {
            return true;
        }
        ostr << "ParseOptions: failed to find a port number after \"fw:\" in " << arg+3 << std::endl;
        return false;
    }
    else if (strncmp(arg, "eth", 3) == 0) {
        portType = PORT_ETH_RAW;
        return (sscanf(arg+4, "%d", &portNum) == 1);
    }
    else if (strncmp(arg, "udp", 3) == 0) {
        portType = PORT_ETH_UDP;
        // no option specified
        if (strlen(arg) == 3) {
            IPaddr = ETH_UDP_DEFAULT_IP;
            return true;
        }
        // make sure separator is here
        if (arg[3] != ':') {
            ostr << "ParseOptions: missing \":\" after \"udp\"" << std::endl;
            return false;
        }
        // For now, if at least 8 characters, assume a valid IP address
        if (strlen(arg+4) >= 8)
            IPaddr.assign(arg+4);
        else if (strlen(arg+4) > 0)
            sscanf(arg+4, "%d", &portNum);  // TEMP: portNum==1 for UDP means set eth1394 mode
        return true;
    }
    // older default, fw and looking for port number
    portType = PORT_FIREWIRE;
    // scan port number
    if (sscanf(arg, "%d", &portNum) == 1) {
        return true;
    }
    ostr << "ParseOptions: failed to find a FireWire port number in " << arg << std::endl;
    return false;
}

std::string BasePort::DefaultPort(void)
{
#if Amp1394_HAS_RAW1394
    return "fw:0";
#else
    return "udp:" ETH_UDP_DEFAULT_IP;
#endif

}

nodeid_t BasePort::ConvertBoardToNode(unsigned char boardId) const
{
    nodeid_t node = MAX_NODES;                  // Invalid value
    boardId = boardId&FW_NODE_MASK;
    if (boardId < BoardIO::MAX_BOARDS)
        node = GetNodeId(boardId);
    else if (boardId == FW_NODE_BROADCAST)
        node = FW_NODE_BROADCAST;
    return node;
}

std::string BasePort::GetHardwareVersionString(unsigned char boardId) const
{
    std::string hStr("Invalid");
    if ((boardId < BoardIO::MAX_BOARDS) && HardwareVersion[boardId]) {
        unsigned long hver = bswap_32(HardwareVersion[boardId]);
        hStr.assign(reinterpret_cast<const char *>(&hver), sizeof(unsigned long));
    }
    return hStr;
}

void BasePort::AddHardwareVersion(unsigned long hver)
{
    // Add if non-zero and not already on list
    if (hver && !HardwareVersionValid(hver))
        SupportedHardware.push_back(hver);
}

void BasePort::AddHardwareVersionString(const std::string &hStr)
{
    if (hStr.empty()) return;
    unsigned long hver = 0;
    if ((hStr.compare(0,2,"0x") == 0) || (hStr.compare(0,2,"0X") == 0)) {
        // if hex
        hver = std::strtoul(hStr.c_str()+2, 0, 16);
    }
    else {
        std::string(hStr.rbegin(), hStr.rend()).copy(reinterpret_cast<char *>(&hver), sizeof(unsigned long));
    }
    AddHardwareVersion(hver);
}

void BasePort::AddHardwareVersionStringList(const std::string &hStr)
{
    if (hStr.empty()) return;
    std::string::size_type n = 0;
    while (n != std::string::npos) {
        std::string::size_type p = hStr.find(',', n);
        if (p == std::string::npos) {
            AddHardwareVersionString(hStr.substr(n, p));
            n = std::string::npos;
        }
        else {
            AddHardwareVersionString(hStr.substr(n, (p-n)));
            n = p+1;
        }
    }
}

bool BasePort::HardwareVersionValid(unsigned long hver)
{
    bool valid = false;
    for (size_t i = 0; i < SupportedHardware.size(); i++) {
        if (SupportedHardware[i] == hver) {
            valid = true;
            break;
        }
    }
    return valid;
}

bool BasePort::CheckFwBusGeneration(const std::string &caller, bool doScan)
{
    bool ret = (FwBusGeneration == newFwBusGeneration);
    if (!ret) {
        outStr << caller << ": Firewire bus reset, old generation = " << FwBusGeneration
               << ", new generation = " << newFwBusGeneration << std::endl;
        if (doScan)
            ret = ReScanNodes(caller);
    }
    return ret;
}

bool BasePort::ReScanNodes(const std::string &caller)
{
    unsigned int oldFwBusGeneration = FwBusGeneration;
    UpdateBusGeneration(newFwBusGeneration);
    bool ret = ScanNodes();
    if (!ret) {
        outStr << caller << ": failed to rescan nodes" << std::endl;
        UpdateBusGeneration(oldFwBusGeneration);
    }
    return ret;
}

bool BasePort::ReadQuadlet(unsigned char boardId, nodeaddr_t addr, quadlet_t &data)
{
    nodeid_t node = ConvertBoardToNode(boardId);
    return (node < MAX_NODES) ? ReadQuadletNode(node, addr, data, boardId&FW_NODE_MASK) : false;
}

bool BasePort::WriteQuadlet(unsigned char boardId, nodeaddr_t addr, quadlet_t data)
{
    nodeid_t node = ConvertBoardToNode(boardId);
    return (node < MAX_NODES) ? WriteQuadletNode(node, addr, data, boardId&FW_NODE_FLAGS_MASK) : false;
}

bool BasePort::ReadBlock(unsigned char boardId, nodeaddr_t addr, quadlet_t *rdata,
                             unsigned int nbytes)
{
    if (nbytes == 4)
        return ReadQuadlet(boardId, addr, *rdata);
    else if ((nbytes == 0) || ((nbytes%4) != 0)) {
        outStr << "BasePort::ReadBlock: illegal size (" << nbytes << "), must be multiple of 4" << std::endl;
        return false;
    }
    else if (nbytes > GetMaxReadDataSize()) {
        outStr << "BasePort::ReadBlock: packet size " << std::dec << nbytes << " too large (max = "
               << GetMaxReadDataSize() << " bytes)" << std::endl;
        return false;
    }

    nodeid_t node = ConvertBoardToNode(boardId);
    return (node < MAX_NODES) ? ReadBlockNode(node, addr, rdata, nbytes, boardId&FW_NODE_FLAGS_MASK) : false;
}

bool BasePort::WriteBlock(unsigned char boardId, nodeaddr_t addr, quadlet_t *wdata,
                              unsigned int nbytes)
{
    if (nbytes == 4) {
        return WriteQuadlet(boardId, addr, *wdata);
    }
    else if ((nbytes == 0) || ((nbytes%4) != 0)) {
        outStr << "BasePort::WriteBlock: illegal size (" << nbytes << "), must be multiple of 4" << std::endl;
        return false;
    }
    else if (nbytes > GetMaxWriteDataSize()) {
        outStr << "BasePort::WriteBlock: packet size " << std::dec << nbytes << " too large (max = "
               << GetMaxWriteDataSize() << " bytes)" << std::endl;
        return false;
    }

    nodeid_t node = ConvertBoardToNode(boardId);
    return (node < MAX_NODES) ? WriteBlockNode(node, addr, wdata, nbytes, boardId&FW_NODE_FLAGS_MASK) : false;
}

bool BasePort::ReadAllBoards(void)
{
    if (!IsOK()) {
        outStr << "BasePort::ReadAllBoards: port not initialized" << std::endl;
        OnNoneRead();
        return false;
    }

    if (Protocol_ == BasePort::PROTOCOL_BC_QRW) {
        return ReadAllBoardsBroadcast();
    }

    if (!CheckFwBusGeneration("ReadAllBoards", autoReScan)) {
        SetReadInvalid();
        OnNoneRead();
        return false;
    }

    bool allOK = true;
    bool noneRead = true;

    bool rtRead = true;
    for (unsigned int board = 0; board < max_board; board++) {
        if (BoardList[board]) {
            quadlet_t *readBuffer = reinterpret_cast<quadlet_t *>(ReadBufferBroadcast + GetReadQuadAlign() + GetPrefixOffset(RD_FW_BDATA));
            bool ret = ReadBlock(board, 0, readBuffer, BoardList[board]->GetReadNumBytes());
            if (ret) {
                BoardList[board]->SetReadData(readBuffer);
                noneRead = false;
            } else {
                allOK = false;
            }
            BoardList[board]->SetReadValid(ret);

            if (ret) {
                ReadErrorCounter_ = 0;
            }
            else {
                if (ReadErrorCounter_ == 0) {
                    outStr << "BasePort::ReadAllBoards: read failed on port "
                           << PortNum << ", board " << board << std::endl;
                }
                ReadErrorCounter_++;
                if (ReadErrorCounter_ == 10000) {
                    outStr << "BasePort::ReadAllBoards: read failed on port "
                           << PortNum << ", board " << board << " occurred 10,000 times" << std::endl;
                    ReadErrorCounter_ = 0;
                }
            }
        }
    }
    if (!rtRead)
        outStr << "BasePort::ReadAllBoards: rtRead is false" << std::endl;

    if (noneRead) {
        OnNoneRead();
    }
    return allOK;
}

bool BasePort::ReadAllBoardsBroadcast(void)
{
    if (!IsOK()) {
        outStr << "BasePort::ReadAllBoardsBroadcast: port not initialized" << std::endl;
        OnNoneRead();
        return false;
    }

    if (!(IsAllBoardsRev7_||IsNoBoardsRev7_)) {
        outStr << "BasePort::ReadAllBoardsBroadcast: invalid mix of firmware" << std::endl;
        OnNoneRead();
        return false;
    }

    if (!CheckFwBusGeneration("ReadAllBoardsBroadcast", autoReScan)) {
        SetReadInvalid();
        OnNoneRead();
        return false;
    }

    bool allOK = true;
    bool noneRead = true;

    //--- send out broadcast read request -----

    bool rtRead = true;
    // sequence number from 16 bits 0 to 65535
    bcReadInfo.readSequence++;
    if (bcReadInfo.readSequence == 65536) {
        bcReadInfo.readSequence = 1;
    }

    if (!WriteBroadcastReadRequest(bcReadInfo.readSequence)) {
        outStr << "BasePort::ReadAllBoardsBroadcast: failed to send broadcast read request, seq = "
               << bcReadInfo.readSequence << std::endl;
        OnNoneRead();
        return false;
    }

    // Wait for broadcast read data
    WaitBroadcastRead();

    int readSize;        // Block size per board (depends on firmware version)
    if (IsNoBoardsRev7_)
        readSize = 17;   // Rev 1-6: 1 seq + 16 data, unit quadlet (should actually be 1 seq + 20 data)
    else
        readSize = 29;   // Rev 7: 1 seq + 28 data, unit quadlet (Rev 7)

    int hubReadSize;        // Actual read size (depends on firmware version)
    if (IsNoBoardsRev7_)
        hubReadSize = BoardIO::MAX_BOARDS*readSize;  // Rev 1-6: 16 * 17 = 272 max (though really should have been 16*21)
    else
        hubReadSize = readSize*NumOfBoards_+1;         // Rev 7: NumOfBoards * 29 + 1

    quadlet_t *hubReadBuffer = reinterpret_cast<quadlet_t *>(ReadBufferBroadcast + GetReadQuadAlign() + GetPrefixOffset(RD_FW_BDATA));
    memset(hubReadBuffer, 0, hubReadSize*sizeof(quadlet_t));
    bool ret = ReadBlock(HubBoard, 0x1000, hubReadBuffer, hubReadSize*sizeof(quadlet_t));
    if (!ret) {
        SetReadInvalid();
        OnNoneRead();
        return false;
    }

    double clkPeriod = 0.0;  // will be assigned below
    quadlet_t *curPtr = hubReadBuffer;
    // Loop through all boards, processing the boards in use.
    // Note that prior to Firmware Rev 7, we always read data for all 16 boards.
    for (unsigned int boardNum = 0; boardNum < BoardIO::MAX_BOARDS; boardNum++) {
        BoardIO *board = BoardList[boardNum];
        if (bcReadInfo.boardInfo[boardNum].inUse && board) {
            quadlet_t statusQuad = bswap_32(curPtr[2]);
            unsigned int numAxes = (statusQuad&0xf0000000)>>28;
            unsigned int thisBoard = (statusQuad&0x0f000000)>>24;
            bool thisOK = false;
            if (numAxes != 4) {
                outStr << "BasePort::ReadAllBoardsBroadcast: invalid status (not a 4 axis board): " << std::hex << statusQuad
                       << std::dec << std::endl;
            }
            else if (boardNum != thisBoard) {
                outStr << "BasePort::ReadAllBoardsBroadcast: board mismatch, expecting "
                       << boardNum << ", found " << thisBoard << std::endl;
            }
            else {
                bcReadInfo.boardInfo[boardNum].sequence = bswap_32(curPtr[0]) >> 16;
                if (IsAllBoardsRev7_) {
                    unsigned int quad0_lsb = bswap_32(curPtr[0])&0x0000ffff;
                    clkPeriod = board->GetFPGAClockPeriod();
                    bcReadInfo.boardInfo[boardNum].updateTime = (quad0_lsb&0x3fff)*clkPeriod;
                }
                if (bcReadInfo.boardInfo[boardNum].sequence == bcReadInfo.readSequence) {
                    thisOK = true;
                }
                else {
                    outStr << "BasePort::ReadAllBoardsBroadcast: board " << boardNum
                           << ", seq = " << bcReadInfo.boardInfo[boardNum].sequence
                           << ", expected = " << bcReadInfo.readSequence
                           << ", diff = " << (bcReadInfo.readSequence-bcReadInfo.boardInfo[boardNum].sequence)
                           << std::endl;
                }
            }
            board->SetReadValid(thisOK);
            if (thisOK) {
                board->SetReadData(curPtr+1);
                noneRead = false;
            }
            else {
                allOK = false;
            }
            curPtr += readSize;
        }
        else if (IsNoBoardsRev7_) {
            // Skip unused boards for firmware < 7
            curPtr += readSize;
        }
    }

    if (IsAllBoardsRev7_) {
        quadlet_t timingInfo = bswap_32(hubReadBuffer[hubReadSize-1]);
        bcReadInfo.readStartTime = ((timingInfo&0x3fff0000) >> 16)*clkPeriod;
        bcReadInfo.readFinishTime = (timingInfo&0x00003fff)*clkPeriod;
    }

    if (noneRead) {
        OnNoneRead();
    }
    if (!rtRead)
        outStr << "BasePort::ReadAllBoardsBroadcast: rtRead is false" << std::endl;

#if 0
    if (IsAllBoardsRev7_) {
        bcReadInfo.PrintTiming(outStr);
    }
#endif

    return allOK;
}

bool BasePort::WriteAllBoards(void)
{
    if (!IsOK()) {
        outStr << "BasePort::WriteAllBoards: port not initialized" << std::endl;
        OnNoneWritten();
        return false;
    }

    if ((Protocol_ == BasePort::PROTOCOL_SEQ_R_BC_W) || (Protocol_ == BasePort::PROTOCOL_BC_QRW)) {
        return WriteAllBoardsBroadcast();
    }

    if (!CheckFwBusGeneration("WriteAllBoards", autoReScan)) {
        OnNoneWritten();
        return false;
    }

    rtWrite = true;   // for debugging
    bool allOK = true;
    bool noneWritten = true;
    for (unsigned int board = 0; board < max_board; board++) {
        if (BoardList[board]) {
            quadlet_t *buf = reinterpret_cast<quadlet_t *>(WriteBufferBroadcast + GetWriteQuadAlign() + GetPrefixOffset(WR_FW_BDATA));
            unsigned int numBytes = BoardList[board]->GetWriteNumBytes();
            unsigned int numQuads = numBytes/sizeof(quadlet_t);
            if (FirmwareVersion[board] < 7) {
                // Rev 1-6 firmware: the last quadlet (Status/Control register)
                // is done as a separate quadlet write.
                BoardList[board]->GetWriteData(buf, 0, numQuads-1);
                bool noneWrittenThisBoard = true;
                bool ret = WriteBlock(board, 0, buf, numBytes-sizeof(quadlet_t));
                if (ret) { noneWritten = false; noneWrittenThisBoard = false; }
                else allOK = false;
                // Get last quadlet (false -> no byteswapping)
                quadlet_t ctrl;
                BoardList[board]->GetWriteData(&ctrl, numQuads-1, 1, false);
                bool ret2 = true;
                if (ctrl) {    // if anything non-zero, write it
                    ret2 = WriteQuadlet(board, 0, ctrl);
                    if (ret2) { noneWritten = false; noneWrittenThisBoard = false; }
                    else allOK = false;
                }
                if (noneWrittenThisBoard
                    || !(BoardList[board]->WriteBufferResetsWatchdog())) {
                    // send no-op to reset watchdog
                    bool ret3 = WriteNoOp(board);
                    if (ret3) noneWritten = false;
                }
                BoardList[board]->SetWriteValid(ret&&ret2);
                // Initialize (clear) the write buffer
                BoardList[board]->InitWriteBuffer();
            }
            else {
                // Rev 7 firmware: write DAC (x4) and Status/Control register
                BoardList[board]->GetWriteData(buf, 0, numQuads);
                bool ret = WriteBlock(board, 0, buf, numBytes);
                BoardList[board]->SetWriteValid(ret);
                // Initialize (clear) the write buffer
                BoardList[board]->InitWriteBuffer();
                if (ret) {
                    noneWritten = false;
                    // Check for data collection callback
                    BoardList[board]->CheckCollectCallback();
                }
                else {
                    allOK = false;
                }
            }
        }
    }
    if (noneWritten) {
        OnNoneWritten();
    }
    if (!rtWrite)
        outStr << "BasePort::WriteAllBoards: rtWrite is false" << std::endl;
    return allOK;
}

bool BasePort::WriteAllBoardsBroadcast(void)
{
    if (!IsOK()) {
        outStr << "BasePort::WriteAllBoardsBroadcast: port not initialized" << std::endl;
        OnNoneWritten();
        return false;
    }

    if (!(IsAllBoardsRev7_||IsNoBoardsRev7_)) {
        outStr << "BasePort::WriteAllBoardsBroadcast: invalid mix of firmware" << std::endl;
        OnNoneWritten();
        return false;
    }

    if (!CheckFwBusGeneration("WriteAllBoardsBroadcast", autoReScan)) {
        OnNoneWritten();
        return false;
    }

    bool rtWrite = true;   // for debugging

    // sanity check vars
    bool allOK = true;
    bool noneWritten = true;

    // construct broadcast write buffer
    quadlet_t *bcBuffer = reinterpret_cast<quadlet_t *>(WriteBufferBroadcast + GetWriteQuadAlign() + GetPrefixOffset(WR_FW_BDATA));

    int bcBufferOffset = 0; // the offset for new data to be stored in bcBuffer (bytes)
    for (unsigned int board = 0; board < max_board; board++) {
        if (BoardList[board]) {
            unsigned int numBytes = BoardList[board]->GetWriteNumBytes();
            quadlet_t *bcPtr = bcBuffer+bcBufferOffset/sizeof(quadlet_t);
            if (IsNoBoardsRev7_) {
                numBytes -= sizeof(quadlet_t);   // for ctrl offset
                unsigned int numQuads = numBytes/4;
                BoardList[board]->GetWriteData(bcPtr, 0, numQuads);
            }
            else {
                unsigned int numQuads = numBytes/4;
                BoardList[board]->GetWriteData(bcPtr, 0, numQuads);
            }
            // bcBufferOffset equals total numBytes to write, when the loop ends
            bcBufferOffset = bcBufferOffset + numBytes;
        }
    }

    // now broadcast out the huge packet
    bool ret;

    ret = WriteBroadcastOutput(bcBuffer, bcBufferOffset);

    // for (int i = 0; i < bcBufferOffset/4 + 1; i++) {
    //     std::cout <<"WriteAllBoardsBroadcast "<< std::dec << i << "\t" << std::hex << bcBuffer[i] << std::endl;
    // }

    // Send out control quadlet if necessary (firmware prior to Rev 7);
    //    also check for data collection
    for (unsigned int board = 0; board < max_board; board++) {
        if (BoardList[board]) {
            if (FirmwareVersion[board] < 7) {
                bool noneWrittenThisBoard = true;
                unsigned int numBytes = BoardList[board]->GetWriteNumBytes();
                // Get last quadlet (false -> no byteswapping)
                quadlet_t ctrl;
                BoardList[board]->GetWriteData(&ctrl, (numBytes/sizeof(quadlet_t))-1, 1, false);
                bool ret2 = true;
                if (ctrl) {  // if anything non-zero, write it
                    ret2 = WriteQuadlet(board, 0x00, ctrl);
                    if (ret2) { noneWritten = false; noneWrittenThisBoard = false; }
                    else allOK = false;
                }
                if (noneWrittenThisBoard
                    && !(BoardList[board]->WriteBufferResetsWatchdog())) {
                    // send no-op to reset watchdog
                    bool ret3 = WriteNoOp(board);
                    if (ret3) noneWritten = false;
                }
                BoardList[board]->SetWriteValid(ret&&ret2);
                // Initialize (clear) the write buffer
                BoardList[board]->InitWriteBuffer();
            }
            else {
                BoardList[board]->SetWriteValid(ret);
                // Initialize (clear) the write buffer
                BoardList[board]->InitWriteBuffer();
                if (ret) {
                    noneWritten = false;
                    // Check for data collection callback
                    BoardList[board]->CheckCollectCallback();
                }
            }
        }
    }

    if (noneWritten) {
        OnNoneWritten();
    }
    if (!rtWrite)
        outStr << "BasePort::WriteAllBoardsBroadcast: rtWrite is false" << std::endl;

    // return
    return allOK;
}<|MERGE_RESOLUTION|>--- conflicted
+++ resolved
@@ -239,21 +239,13 @@
                 outStr << "BasePort::ScanNodes: unable to read from node " << node << std::endl;
             continue;
         }
-<<<<<<< HEAD
         hver = data;
 
         if (!HardwareVersionValid(hver)) {
             outStr << "BasePort::ScanNodes: node " << node << " is not a supported board (data = "
-=======
-        // 0x54455354 == "TEST"
-        if ((data != QLA1_String) && (data !=  0x54455354) && (data != dRA1_String)) {
-            outStr << "BasePort::ScanNodes: node " << node << " is not a QLA board (data = "
->>>>>>> c355e3aa
                    << std::hex << data << std::dec << ")" << std::endl;
             continue;
         }
-
-        auto hver = data;
 
         // read firmware version
         unsigned long fver = 0;
@@ -282,11 +274,6 @@
                    << static_cast<int>(Node2Board[node]) << std::endl;
         }
         Node2Board[node] = static_cast<unsigned char>(board);
-<<<<<<< HEAD
-=======
-        FirmwareVersion[board] = fver;
-        HardwareVersion[board] = hver;
->>>>>>> c355e3aa
 
         // check firmware version
         // FirmwareVersion >= 4, broadcast capable
