/* -*- Mode: C++; tab-width: 4; indent-tabs-mode: nil; c-basic-offset: 4 -*-    */
/* ex: set filetype=cpp softtabstop=4 shiftwidth=4 tabstop=4 cindent expandtab: */

/*
  Author(s):  Zihan Chen, Peter Kazanzides, Jie Ying Wu

  (C) Copyright 2011-2018 Johns Hopkins University (JHU), All Rights Reserved.

--- begin cisst license - do not edit ---

This software is provided "as is" under an open source license, with
no warranty.  The complete license can be found in license.txt and
http://www.cisst.org/cisst/license.txt.

--- end cisst license ---
*/

#include <iostream>
#include <sstream>

#include "AmpIO.h"
#include "FirewirePort.h"
#include "Amp1394Time.h"

#ifdef _MSC_VER
#include <stdlib.h>
inline quadlet_t bswap_32(quadlet_t data) { return _byteswap_ulong(data); }
#else
#include <byteswap.h>
#endif

const AmpIO_UInt32 VALID_BIT        = 0x80000000;  /*!< High bit of 32-bit word */
const AmpIO_UInt32 MIDRANGE_ADC     = 0x00008000;  /*!< Midrange value of ADC bits */
const AmpIO_UInt32 ENC_PRELOAD      = 0x007fffff;  /*!< Encoder position preload value */
const AmpIO_Int32  ENC_MIDRANGE     = 0x00800000;  /*!< Encoder position midrange value */

const AmpIO_UInt32 PWR_ENABLE       = 0x000c0000;  /*!< Turn pwr_en on             */
const AmpIO_UInt32 PWR_DISABLE      = 0x00080000;  /*!< Turn pwr_en off            */
const AmpIO_UInt32 RELAY_ON         = 0x00030000;  /*!< Turn safety relay on       */
const AmpIO_UInt32 RELAY_OFF        = 0x00020000;  /*!< Turn safety relay off      */
const AmpIO_UInt32 ENABLE_MASK      = 0x0000ffff;  /*!< Mask for power enable bits */
const AmpIO_UInt32 MOTOR_CURR_MASK  = 0x0000ffff;  /*!< Mask for motor current adc bits */
const AmpIO_UInt32 ANALOG_POS_MASK  = 0xffff0000;  /*!< Mask for analog pot ADC bits */
const AmpIO_UInt32 ADC_MASK         = 0x0000ffff;  /*!< Mask for right aligned ADC bits */
const AmpIO_UInt32 DAC_MASK         = 0x0000ffff;  /*!< Mask for 16-bit DAC values */
const AmpIO_UInt32 ENC_POS_MASK     = 0x00ffffff;  /*!< Encoder position mask (24 bits) */
const AmpIO_UInt32 ENC_OVER_MASK    = 0x01000000;  /*!< Encoder bit overflow mask */
const AmpIO_UInt32 ENC_VEL_MASK_16  = 0x0000ffff;  /*!< Mask for encoder velocity (period) bits, Firmware Version <=5 (16 bits) */
const AmpIO_UInt32 ENC_VEL_MASK_22  = 0x003fffff;  /*!< Mask for encoder velocity (period) bits, Firmware Version >=6 (22 bits) */

// Following masks are for the most recent quarter-cycle period and the previous one of the same type (i.e., four cycles ago).
// These are used for estimating acceleration using Firmware Rev 6.
const AmpIO_UInt32 ENC_VEL_QTR_MASK   = 0x00ffffff;   /*!< Mask (into encoder freq/acc) for lower 8 bits of most recent quarter-cycle period */
const AmpIO_UInt32 ENC_VEL_SUM_MASK     = 0x03ffffff;   /*!< Mask (into encoder freq/acc) for all 20 bits of previous quarter-cycle period */

// Following masks are a refactored version to read ther most recent quarter-cycle period and the previous on eof the same type.
// This is simplified for Firmware Rev >6 by increasing the packet size and putting the bits together
const AmpIO_UInt32 ENC_VEL_QTR_MASK   = 0x00ffffff;   /*!< Mask (into encoder freq/acc) for lower 8 bits of most recent quarter-cycle period */
const AmpIO_UInt32 ENC_VEL_SUM_MASK   = 0x03ffffff;   /*!< Mask (into encoder freq/acc) for all 20 bits of previous quarter-cycle period */

// Following offsets are for FPGA Firmware Version 6+ (22 bits)
// (Note that older versions of software assumed that Firmware Version 6 would have different bit assignments)
const AmpIO_UInt32 ENC_VEL_OVER_MASK   = 0x80000000;  /*!< Mask for encoder velocity (period) overflow bit */
const AmpIO_UInt32 ENC_DIR_MASK        = 0x40000000;  /*!< Mask for encoder velocity (period) direction bit */

const AmpIO_UInt32 DAC_WR_A         = 0x00300000;  /*!< Command to write DAC channel A */

const double FPGA_sysclk_MHz        = 49.152;      /* FPGA sysclk in MHz (from FireWire) */
<<<<<<< HEAD
const double VEL_PERD               = 1.0/49152000;    /* Clock period for velocity measurements (Rev 6 firmware) */
=======
const double VEL_PERD               = 1.0/49152000;    /* Clock period for velocity measurements (Rev >6 firmware) */
const double VEL_PERD_REV6          = 1.0/3072000;    /* Slower clock for velocity measurements (Rev 6 firmware) */
>>>>>>> 367975de
const double VEL_PERD_OLD           = 1.0/768000;     /* Slower clock for velocity measurements (prior to Rev 6 firmware) */

// PROGRESS_CALLBACK: inform the caller when the software is busy waiting: in this case,
//                    the parameter is NULL, but the function returns an error if
//                    the callback returns false.
// ERROR_CALLBACK:    inform the caller of an error; in this case, the error message
//                    (char *) is passed as a parameter, and the return value is ignored.

#define PROGRESS_CALLBACK(CB, ERR)             \
    if (CB) { if (!(*CB)(0)) return ERR; }     \
    else std::cout << '.';

#define ERROR_CALLBACK(CB, MSG)         \
    if (CB) (*CB)(MSG.str().c_str());   \
    else { std::cerr << MSG.str() << std::endl; }


AmpIO_UInt8 BitReverse4[16] = { 0x0, 0x8, 0x4, 0xC,         // 0000, 0001, 0010, 0011
                                0x2, 0xA, 0x6, 0xE,         // 0100, 0101, 0110, 0111
                                0x1, 0x9, 0x5, 0xD,         // 1000, 1001, 1010, 1011
                                0x3, 0xB, 0x7, 0xF };       // 1100, 1101, 1110, 1111

AmpIO::AmpIO(AmpIO_UInt8 board_id, unsigned int numAxes) : BoardIO(board_id), NumAxes(numAxes)
{
    memset(read_buffer, 0, sizeof(read_buffer));
    memset(write_buffer_internal, 0, sizeof(write_buffer_internal));

    // Set members in base class.
    ReadBufferSize = sizeof(read_buffer);
    ReadBuffer = read_buffer;
    WriteBufferSize = sizeof(write_buffer_internal);
    InitWriteBuffer(0, 0);
}

AmpIO::~AmpIO()
{
    if (port) {
        std::cerr << "Warning: AmpIO being destroyed while still in use by FirewirePort" << std::endl;
        port->RemoveBoard(this);
    }
}

void AmpIO::InitWriteBuffer(quadlet_t *buf, size_t data_offset)
{
    if (buf) {
        WriteBuffer = buf;
        WriteBufferData = buf + data_offset;
        memset(WriteBufferData, 0, WriteBufSize*sizeof(quadlet_t));
    }
    else {
        WriteBuffer = write_buffer_internal;
        WriteBufferData = write_buffer_internal;
    }
}

bool AmpIO::WriteBufferResetsWatchdog(void) const
{
    return
        (bswap_32(WriteBufferData[WB_CURR_OFFSET + 0]) & VALID_BIT)
        | (bswap_32(WriteBufferData[WB_CURR_OFFSET + 1]) & VALID_BIT)
        | (bswap_32(WriteBufferData[WB_CURR_OFFSET + 2]) & VALID_BIT)
        | (bswap_32(WriteBufferData[WB_CURR_OFFSET + 3]) & VALID_BIT);
}

AmpIO_UInt32 AmpIO::GetFirmwareVersion(void) const
{
    return (port ? port->GetFirmwareVersion(BoardId) : 0);
}

std::string AmpIO::GetFPGASerialNumber(void)
{
    // Format: FPGA 1234-56 (12 bytes) or FPGA 1234-567 (13 bytes).
    // Note that on PROM, the string is terminated by 0xff because the sector
    // is first erased (all bytes set to 0xff) before the string is written.
    AmpIO_UInt32 address = 0x001FFF00;
    char data[20];
    std::string sn;
    const size_t FPGASNSize = 13;
    const size_t bytesToRead = (FPGASNSize+3)&0xFC;  // must be multiple of 4

    data[FPGASNSize] = 0;    // Make sure null-terminated
    if (PromReadData(address, (AmpIO_UInt8 *)data, bytesToRead)) {
        if (strncmp(data, "FPGA ", 5) == 0) {
            char *p = strchr(data+5, 0xff);
            if (p) *p = 0;      // Null terminate at first 0xff
            sn.assign(data+5);
        }
    }
    else
        std::cerr << "AmpIO::GetFPGASerialNumber: failed to read FPGA Serial Number" << std::endl;
    return sn;
}

std::string AmpIO::GetQLASerialNumber(void)
{
    // Format: QLA 1234-56 or QLA 1234-567.
    // String is terminated by 0 or 0xff.
    AmpIO_UInt16 address = 0x0000;
    AmpIO_UInt8 data[20];
    const size_t QLASNSize = 12;
    std::string sn;

    data[QLASNSize] = 0;  // make sure null-terminated
    for (size_t i = 0; i < QLASNSize; i++) {
        if (!PromReadByte25AA128(address, data[i])) {
            std::cerr << "AmpIO::GetQLASerialNumber: failed to get QLA Serial Number" << std::endl;
            break;
        }
        if (data[i] == 0xff)
            data[i] = 0;
        address += 1;
    }
    if (strncmp((char *)data, "QLA ", 4) == 0)
        sn.assign((char *)data+4);
    return sn;
}

void AmpIO::DisplayReadBuffer(std::ostream &out) const
{
    // first two quadlets are timestamp and status, resp.
    out << std::hex << bswap_32(read_buffer[0]) << std::endl;
    out << std::hex << bswap_32(read_buffer[1]) << std::endl;
    // next two quadlets are digital I/O and amplifier temperature
    out << std::hex << bswap_32(read_buffer[2]) << std::endl;
    out << std::hex << bswap_32(read_buffer[3]) << std::endl;

    // remaining quadlets are in 4 groups of NUM_CHANNELS as follows:
    //   - motor current and analog pot per channel
    //   - encoder position per channel
    //   - encoder velocity per channel
    //   - encoder frequency per channel
    for (int i=4; i<ReadBufSize; i++) {
        out << std::hex << bswap_32(read_buffer[i]) << " ";
        if (!((i-1)%NUM_CHANNELS)) out << std::endl;
    }
    out << std::dec;
}

bool AmpIO::HasEthernet(void) const
{
    if (GetFirmwareVersion() < 5) return false;
    quadlet_t read_data;
    if (!port->ReadQuadlet(BoardId, 12, read_data))
        return false;
    // Bit 31 indicates whether Ethernet is present
    return (read_data&0x80000000);
}

AmpIO_UInt32 AmpIO::GetStatus(void) const
{
    return bswap_32(read_buffer[STATUS_OFFSET]);
}

AmpIO_UInt32 AmpIO::GetTimestamp(void) const
{
    return bswap_32(read_buffer[TIMESTAMP_OFFSET]);
}

AmpIO_UInt32 AmpIO::GetDigitalInput(void) const
{
    return bswap_32(read_buffer[DIGIO_OFFSET]);
}

AmpIO_UInt8 AmpIO::GetDigitalOutput(void) const
{
    // Starting with Version 1.3.0 of this library, the digital outputs are inverted
    // before being returned to the caller because they are inverted in hardware and/or firmware.
    // This way, the digital output state matches the hardware state (i.e., 0 means digital output
    // is at 0V).
    AmpIO_UInt8 dout = static_cast<AmpIO_UInt8>((~(bswap_32(read_buffer[DIGIO_OFFSET])>>12))&0x000f);
    // Firmware versions < 5 have bits in reverse order with respect to schematic
    if (GetFirmwareVersion() < 5)
        dout = BitReverse4[dout];
    return dout;
}

AmpIO_UInt8 AmpIO::GetNegativeLimitSwitches(void) const
{
    return (this->GetDigitalInput()&0x0f00)>>8;
}

AmpIO_UInt8 AmpIO::GetPositiveLimitSwitches(void) const
{
    return (this->GetDigitalInput()&0x00f0)>>4;
}

AmpIO_UInt8 AmpIO::GetHomeSwitches(void) const
{
    return (this->GetDigitalInput()&0x00f);
}

AmpIO_UInt8 AmpIO::GetEncoderChannelA(void) const
{
    return (this->GetDigitalInput()&0x0f000000)>>24;
}

bool AmpIO::GetEncoderChannelA(unsigned int index) const
{
    const AmpIO_UInt8 mask = (0x0001 << index);
    return GetEncoderChannelA()&mask;
}

AmpIO_UInt8 AmpIO::GetEncoderChannelB(void) const
{
    return (this->GetDigitalInput()&0x00f00000)>>20;
}

bool AmpIO::GetEncoderChannelB(unsigned int index) const
{
    const AmpIO_UInt8 mask = (0x0001 << index);
    return GetEncoderChannelB()&mask;
}

AmpIO_UInt8 AmpIO::GetEncoderIndex(void) const
{
    return (this->GetDigitalInput()&0x000f0000)>>16;
}

bool AmpIO::GetEncoderOverflow(unsigned int index) const
{
    if (index < NUM_CHANNELS) {
        return bswap_32(read_buffer[index+ENC_POS_OFFSET]) & ENC_OVER_MASK;
    }
    else {
        std::cerr << "AmpIO::GetEncoderOverflow: index out of range " << index
                  << ", nb channels is " << NUM_CHANNELS << std::endl;
    }
    return true; // send error "code"
}

AmpIO_UInt8 AmpIO::GetAmpTemperature(unsigned int index) const
{
    AmpIO_UInt8 temp = 0;
    if (index == 0)
        temp = (bswap_32(read_buffer[TEMP_OFFSET])>>8) & 0x000000ff;
    else if (index == 1)
        temp = bswap_32(read_buffer[TEMP_OFFSET]) & 0x000000ff;
    return temp;
}

AmpIO_UInt32 AmpIO::GetMotorCurrent(unsigned int index) const
{
    if (index >= NUM_CHANNELS)
        return 0L;

    quadlet_t buff;
    buff = bswap_32(read_buffer[index+MOTOR_CURR_OFFSET]);
    buff &= MOTOR_CURR_MASK;       // mask for applicable bits

    return static_cast<AmpIO_UInt32>(buff) & ADC_MASK;
}

AmpIO_UInt32 AmpIO::GetAnalogInput(unsigned int index) const
{
    if (index >= NUM_CHANNELS)
        return 0L;

    quadlet_t buff;
    buff = bswap_32(read_buffer[index+ANALOG_POS_OFFSET]);
    buff &= ANALOG_POS_MASK;       // mask for applicable bits
    buff >>= 16;                   // shift to lsb alignment

    return static_cast<AmpIO_UInt32>(buff) & ADC_MASK;
}

AmpIO_Int32 AmpIO::GetEncoderPosition(unsigned int index) const
{
    if (index < NUM_CHANNELS) {
        return static_cast<AmpIO_Int32>(bswap_32(read_buffer[index + ENC_POS_OFFSET]) & ENC_POS_MASK) - ENC_MIDRANGE;
    }
    return 0;
}

// Returns encoder velocity in counts/sec -> 4/period
// For clarity and efficiency, this duplicates some code rather than calling GetEncoderVelocity.
double AmpIO::GetEncoderVelocityCountsPerSecond(unsigned int index) const
{
    if (index >= NUM_CHANNELS)
        return 0L;

    quadlet_t buff = GetEncoderVelocityRaw(index);

    AmpIO_Int32 cnter;
    double vel;
    AmpIO_UInt32 fver = GetFirmwareVersion();
    if (fver < 6) {
        // Prior to Firmware Version 6, the latched counter value is returned
        // as the lower 16 bits. The upper 16 bits are the free-running counter,
        // which is not used in this implementation, but could be used to better
        // handle deceleration (i.e., when the free-running counter value is greater than
        // the latched counter value). But, for firmware prior to Version 6, the
        // returned free-running counter value is for the last encoder edge type rather
        // than for the next expected encoder edge, so it will not work as well.
        cnter = buff & ENC_VEL_MASK_16;
        if (cnter == 0x00008000)  // if overflow
            vel = 0.0;
        else {
            // Sign extend if necessary
            if (cnter & 0x00008000)
                cnter |= 0xffff0000;
            vel = 4.0 * ((double)cnter*VEL_PERD_OLD);
        }
    } else if (fver >= 6) {
        // buff[31] = whether full cycle period has overflowed
        // buff[30] = direction of the encoder
<<<<<<< HEAD
        // buff[25:0] = velocity (26 bits)
        // Clock = 49.152 MHz
        
        // mask and convert to signed
        cnter = buff & ENC_VEL_SUM_MASK;
=======

        if (fver == 6) {
            // buff[29:22] = upper 8 bits of most recent quarter-cycle period (for acceleration)
            // buff[21:0] = velocity (22 bits)
            // Clock = 3.072 MHz
        
            // mask and convert to signed
            cnter = buff & ENC_VEL_MASK_22;
>>>>>>> 367975de
        
        if (GetEncoderVelocityOverflow(index)) {
            vel = 0.0;
        } else if (!GetEncoderDir(index)) {
            vel = -4.0/((double)cnter*VEL_PERD_REV6);
        } else {
            vel = 4.0/((double)cnter*VEL_PERD_REV6);
        }
    } else if (fver >= 6) {
        // buff[31] = whether full cycle period has overflowed
        // buff[30] = direction of the encoder
        // buff[25:0] = velocity (26 bits)
        // Clock = 49.152 MHz

        // mask and convert to signed
        cnter = buff & ENC_VEL_SUM_MASK;

        if (GetEncoderVelocityOverflow(index)) {
            vel = 0.0;
        } else if (!GetEncoderDir(index)) {
            vel = -4.0/((double)cnter*VEL_PERD);
        } else {
            vel = 4.0/((double)cnter*VEL_PERD);
        }
    }
    return vel;
}

// Returns the time delay of the encoder velocity measurement, in seconds.
// Currently, this is equal to half the measured period, based on the assumption that measuring the
// period over a full cycle (4 quadrature counts) estimates the velocity in the middle of that cycle.
double AmpIO::GetEncoderVelocityDelay(unsigned int index) const
{
    double delay = 0.0;
    AmpIO_Int32 cnter;
    AmpIO_UInt32 fver = GetFirmwareVersion();
    if (fver < 6) {
        cnter = GetEncoderVelocityRaw(index) & ENC_VEL_MASK_16;
        // This is a 16-bit signed value, but we want an unsigned period
        if (cnter & 0x00008000) {
            cnter |= 0xffff0000;   // sign extend
            cnter = -cnter;        // negate to get a positive number
        }
        delay = ((double)cnter * VEL_PERD_OLD)/2.0;
    }
    else if (fver == 6) {
<<<<<<< HEAD
        cnter = GetEncoderVelocityRaw(index) & ENC_VEL_SUM_MASK;
        delay = ((double)cnter * VEL_PERD)/2.0 + GetEncoderQtr(index, ENC_RUN_OFFSET);
=======
        cnter = GetEncoderVelocityRaw(index) & ENC_VEL_MASK_22;
        delay = ((double)cnter * VEL_PERD_REV6)/2.0;
    }
    else if (fver >= 7) {
        cnter = GetEncoderVelocityRaw(index) & ENC_VEL_SUM_MASK;
        delay = ((double)cnter * VEL_PERD)/2.0  + GetEncoderQtr(index, ENC_RUN_OFFSET);
>>>>>>> 367975de
    }
    return delay;
}

// Deprecated: returns encoder period; encoder velocity is 4/period.
// Note that number of bits used for encoder period has changed in later firmware,
// so this function should not be used.
AmpIO_Int32 AmpIO::GetEncoderVelocity(unsigned int index) const
{
    if (index >= NUM_CHANNELS)
        return 0L;

    quadlet_t buff = GetEncoderVelocityRaw(index);

    AmpIO_UInt32 fver = GetFirmwareVersion();
    if (fver < 6) {
        // buff: latched counter value
        // Clock = 768 kHz
        // PROGRAMMER NOTE: the 16-bit signed value is not sign extended
        //                  to 32 bits (backward compatible behavior)
        return (buff & ENC_VEL_MASK_16);
    }
    else if (fver == 6) {
        AmpIO_Int32 cnter;

        // mask and convert to signed
        cnter = buff & ENC_VEL_SUM_MASK;
        if (!(buff & ENC_DIR_MASK))
            cnter = -cnter;

        return  cnter;
    }
    else if (fver >= 7) {
        AmpIO_Int32 cnter;

        // mask and convert to signed
        cnter = buff & ENC_VEL_MASK_SUM_MASK;
        if (!(buff & ENC_DIR_MASK))
            cnter = -cnter;

        return  cnter;
    }
}

// Estimate acceleration from two quarters of the same type; units are counts/second**2
// Valid for firmware version 6.
double AmpIO::GetEncoderAcceleration(unsigned int index, double percent_threshold) const
{
    
    if (index >= NUM_CHANNELS)
        return 0L;

    double acc = 0.0;
    if ((GetFirmwareVersion() == 6)) {

        if (!GetEncoderVelocityOverflow(index)) {
            AmpIO_Int32 prev_perd = GetEncoderQtr(index, ENC_QTR5_OFFSET);
            AmpIO_Int32 rec_perd = GetEncoderQtr(index, ENC_QTR1_OFFSET);
            AmpIO_Int32 cnter = GetEncoderVelocityRaw(index) & ENC_VEL_SUM_MASK;
            // subtract the most recent quarter and add the statequarter 5 cycles ago to calculate
            // the last full-cycle period (over 4 quarters) 
            AmpIO_Int32 prev_cnter = cnter - rec_perd + prev_perd;
                
            if ((1.0/rec_perd <= percent_threshold) && (1.0/rec_perd >= -percent_threshold)) {
                acc = 8.0*((double) (prev_perd - rec_perd)/(prev_perd + rec_perd))/((double) cnter * VEL_PERD_REV6 * (double) prev_cnter * VEL_PERD_REV6);
                if (!GetEncoderDir(index))
                    acc = -acc;
            }
        }
    } else {
        if (!GetEncoderVelocityOverflow(index)) {
            AmpIO_Int32 prev_perd = GetEncoderQtr(index, ENC_QTR5_OFFSET);
            AmpIO_Int32 rec_perd = GetEncoderQtr(index, ENC_QTR1_OFFSET);
            AmpIO_Int32 cnter = GetEncoderVelocityRaw(index) & ENC_VEL_SUM_MASK;
            // subtract the most recent quarter and add the statequarter 5 cycles ago to calculate
            // the last full-cycle period (over 4 quarters) 
            AmpIO_Int32 prev_cnter = cnter - rec_perd + prev_perd;

            if ((1.0/rec_perd <= percent_threshold) && (1.0/rec_perd >= -percent_threshold)) {
                acc = 8.0*((double) (prev_perd - rec_perd)/(prev_perd + rec_perd))/((double) cnter * VEL_PERD * (double) prev_cnter * VEL_PERD);
                if (!GetEncoderDir(index))
                    acc = -acc;
            }
        }
    }

    return acc;
}

// Counter over full cycle has overflowed; only valid for Rev 6 firmware
bool AmpIO::GetEncoderVelocityOverflow(unsigned int index) const
{
    quadlet_t buff = GetEncoderVelocityRaw(index);
    return buff & ENC_VEL_OVER_MASK;
}

// Direction of encoder at last velocity reading
bool AmpIO::GetEncoderDir(unsigned int index) const
{
    quadlet_t buff = GetEncoderVelocityRaw(index);
    return buff & ENC_DIR_MASK;
}

// Latch from quarter cycles for accleration calculation
// Valid for firmware version 6.
AmpIO_Int32 AmpIO::GetEncoderQtr(unsigned int index, unsigned int offset) const
{
<<<<<<< HEAD
    quadlet_t buff = bswap_32(read_buffer[index+offset]);
    AmpIO_Int32 perd = buff & ENC_VEL_QTR_MASK;
    return perd;
}

// Raw velocity field; includes period of velocity and other data, depending on firmware version.
// For firmware version 6
=======
    quadlet_t buff = bswap_32(read_buffer[index+ENC_FRQ_OFFSET]);
    AmpIO_Int32 prev_perd = buff & ENC_ACC_PREV_MASK;
    return prev_perd;
}

// Latch from quarter cycles for accleration calculation
// Valid for firmware version >6.
AmpIO_Int32 AmpIO::GetEncoderQtr(unsigned int index, unsigned int offset) const
{
    quadlet_t buff = bswap_32(read_buffer[index+offset]);
    AmpIO_Int32 perd = buff & ENC_VEL_QTR_MASK;
    return perd;
}

// Latch last quarter cycle for acceleration calculation
// Valid for firmware version 6.
AmpIO_Int32 AmpIO::GetEncoderAccRec(unsigned int index) const
{
    AmpIO_UInt32 ms_buff = bswap_32(read_buffer[index+ENC_FRQ_OFFSET]);
    AmpIO_UInt32 ls_buff = GetEncoderVelocityRaw(index);
    AmpIO_Int32 cur_perd = (((ms_buff & ENC_ACC_REC_MS_MASK) >> 12) | ((ls_buff & ENC_ACC_REC_LS_MASK) >> 22)) & ENC_ACC_PREV_MASK;
    return cur_perd;
}

// Raw velocity field; includes period of velocity and other data, depending on firmware version.
// For firmware version 6, includes part of AccRec. For later firmware versions, no AccRec
>>>>>>> 367975de
AmpIO_UInt32 AmpIO::GetEncoderVelocityRaw(unsigned int index) const
{
    quadlet_t buff;
    buff = bswap_32(read_buffer[index+ENC_VEL_OFFSET]);
    return buff;
}

AmpIO_Int32 AmpIO::GetEncoderMidRange(void) const
{
    return ENC_MIDRANGE;
}

bool AmpIO::GetPowerStatus(void) const
{
    // Bit 19: MV_GOOD
    return (GetStatus()&0x00080000);
}

bool AmpIO::GetSafetyRelayStatus(void) const
{
    // Bit 17
    return (GetStatus()&0x00020000);
}

bool AmpIO::GetWatchdogTimeoutStatus(void) const
{
    // Bit 23
    return (GetStatus()&0x00800000);
}

bool AmpIO::GetAmpEnable(unsigned int index) const
{
    if (index >= NUM_CHANNELS)
        return false;
    AmpIO_UInt32 mask = (0x00000001 << index);
    return GetStatus()&mask;
}

bool AmpIO::GetAmpStatus(unsigned int index) const
{
    if (index >= NUM_CHANNELS)
        return false;
    AmpIO_UInt32 mask = (0x00000100 << index);
    return GetStatus()&mask;
}

AmpIO_UInt32 AmpIO::GetSafetyAmpDisable(void) const
{
    AmpIO_UInt32 mask = 0x000000F0;
    return (GetStatus() & mask) >> 4;
}


/*******************************************************************************
 * Set commands
 */

void AmpIO::SetPowerEnable(bool state)
{
    AmpIO_UInt32 enable_mask = 0x00080000;
    WriteBufferData[WB_CTRL_OFFSET] |=  enable_mask;
    AmpIO_UInt32 state_mask  = 0x00040000;
    if (state)
        WriteBufferData[WB_CTRL_OFFSET] |=  state_mask;
    else
        WriteBufferData[WB_CTRL_OFFSET] &= ~state_mask;
}

bool AmpIO::SetAmpEnable(unsigned int index, bool state)
{
    if (index < NUM_CHANNELS) {
        AmpIO_UInt32 enable_mask = 0x00000100 << index;
        WriteBufferData[WB_CTRL_OFFSET] |=  enable_mask;
        AmpIO_UInt32 state_mask  = 0x00000001 << index;
        if (state)
            WriteBufferData[WB_CTRL_OFFSET] |=  state_mask;
        else
            WriteBufferData[WB_CTRL_OFFSET] &= ~state_mask;
        return true;
    }
    return false;
}

void AmpIO::SetSafetyRelay(bool state)
{
    AmpIO_UInt32 enable_mask = 0x00020000;
    WriteBufferData[WB_CTRL_OFFSET] |=  enable_mask;
    AmpIO_UInt32 state_mask  = 0x00010000;
    if (state)
        WriteBufferData[WB_CTRL_OFFSET] |=  state_mask;
    else
        WriteBufferData[WB_CTRL_OFFSET] &= ~state_mask;
}

bool AmpIO::SetMotorCurrent(unsigned int index, AmpIO_UInt32 sdata)
{
    quadlet_t data = 0x00;
    data = VALID_BIT | ((BoardId & 0x0F) << 24) | DAC_WR_A | (sdata & DAC_MASK);

    if (index < NUM_CHANNELS) {
        WriteBufferData[index+WB_CURR_OFFSET] = bswap_32(data);
        return true;
    }
    else
        return false;
}

/*******************************************************************************
 * Read commands
 */

AmpIO_UInt32 AmpIO::ReadStatus(void) const
{
    AmpIO_UInt32 read_data = 0;
    if (port) port->ReadQuadlet(BoardId, 0, read_data);
    return read_data;
}

bool AmpIO::ReadPowerStatus(void) const
{
    return (ReadStatus()&0x00080000);

}

bool AmpIO::ReadSafetyRelayStatus(void) const
{
    return (ReadStatus()&0x00020000);
}

AmpIO_UInt32 AmpIO::ReadSafetyAmpDisable(void) const
{
    AmpIO_UInt32 read_data = 0;
    // 11: quadlet read address for Safety Amp Disable
    if (port) port->ReadQuadlet(BoardId, 11, read_data);
    return read_data & 0x0000000F;
}

bool AmpIO::ReadEncoderPreload(unsigned int index, AmpIO_Int32 &sdata) const
{
    bool ret = false;
    if (port && (index < NUM_CHANNELS)) {
        AmpIO_UInt32 read_data;
        unsigned int channel = (index+1) << 4;
        ret = port->ReadQuadlet(BoardId, channel | ENC_LOAD_OFFSET, read_data);
        if (ret) sdata = static_cast<AmpIO_Int32>(read_data);
    }
    return ret;
}

AmpIO_UInt32 AmpIO::ReadDigitalIO(void) const
{
    AmpIO_UInt32 read_data = 0;
    if (port) port->ReadQuadlet(BoardId, 0x0a, read_data);
    return read_data;
}

bool AmpIO::ReadDoutControl(unsigned int index, AmpIO_UInt16 &countsHigh, AmpIO_UInt16 &countsLow)
{
    countsHigh = 0;
    countsLow = 0;
    if (GetFirmwareVersion() < 5) {
        std::cerr << "AmpIO::ReadDoutControl: requires firmware 5 or above" << std::endl;
        return false;
    }

    AmpIO_UInt32 read_data;
    unsigned int channel = (index+1) << 4;
    if (port && (index < NUM_CHANNELS)) {
        if (port->ReadQuadlet(BoardId, channel | DOUT_CTRL_OFFSET, read_data)) {
            // Starting with Version 1.3.0 of this library, we swap the high and low times
            // because the digital outputs are inverted in hardware.
            countsLow = static_cast<AmpIO_UInt16>(read_data >> 16);
            countsHigh  = static_cast<AmpIO_UInt16>(read_data);
            return true;
        }
    }
    return false;
}

/*******************************************************************************
 * Write commands
 */

bool AmpIO::WritePowerEnable(bool state)
{
    AmpIO_UInt32 write_data = state ? PWR_ENABLE : PWR_DISABLE;
    return (port ? port->WriteQuadlet(BoardId, 0, write_data) : false);
}

bool AmpIO::WriteAmpEnable(AmpIO_UInt8 mask, AmpIO_UInt8 state)
{
    quadlet_t write_data = (mask << 8) | state;
    return (port ? port->WriteQuadlet(BoardId, 0, write_data) : false);
}

bool AmpIO::WriteSafetyRelay(bool state)
{
    AmpIO_UInt32 write_data = state ? RELAY_ON : RELAY_OFF;
    return (port ? port->WriteQuadlet(BoardId, 0, write_data) : false);
}

bool AmpIO::WriteEncoderPreload(unsigned int index, AmpIO_Int32 sdata)
{
    unsigned int channel = (index+1) << 4;

    if ((sdata >= ENC_MIDRANGE)
            || (sdata < -ENC_MIDRANGE)) {
        std::cerr << "AmpIO::WriteEncoderPreload, preload out of range " << sdata << std::endl;
        return false;
    }
    if (port && (index < NUM_CHANNELS)) {
        return port->WriteQuadlet(BoardId, channel | ENC_LOAD_OFFSET, static_cast<AmpIO_UInt32>(sdata + ENC_MIDRANGE));
    } else {
        return false;
    }
}

bool AmpIO::WriteDigitalOutput(AmpIO_UInt8 mask, AmpIO_UInt8 bits)
{
    // Firmware versions < 5 have bits in reverse order with respect to schematic
    if (GetFirmwareVersion() < 5) {
        mask = BitReverse4[mask&0x0f];
        bits = BitReverse4[bits&0x0f];
    }
    // Starting with Version 1.3.0 of this library, the digital outputs are inverted
    // before being sent because they are inverted in hardware and/or firmware.
    // This way, the digital output state matches the hardware state (i.e., 0 means digital output
    // is at 0V).
    quadlet_t write_data = (mask << 8) | ((~bits)&0x0f);
    return port->WriteQuadlet(BoardId, 6, write_data);
}

bool AmpIO::WriteWatchdogPeriod(AmpIO_UInt32 counts)
{
    // period = counts(16 bits) * 5.208333 us (default = 0 = no timeout)
    return port->WriteQuadlet(BoardId, 3, counts);
}

bool AmpIO::WriteDoutControl(unsigned int index, AmpIO_UInt16 countsHigh, AmpIO_UInt16 countsLow)
{
    if (GetFirmwareVersion() < 5) {
        std::cerr << "AmpIO::WriteDoutControl: requires firmware 5 or above" << std::endl;
        return false;
    }

    // Counter frequency = 49.152 MHz --> 1 count is about 0.02 uS
    //    Max high/low time = (2^16-1)/49.152 usec = 1333.3 usec = 1.33 msec
    //    The max PWM period with full adjustment of duty cycle (1-65535) is (2^16-1+1)/49.152 usec = 1.33 msec
    unsigned int channel = (index+1) << 4;
    if (port && (index < NUM_CHANNELS)) {
        // Starting with Version 1.3.0 of this library, we swap the high and low times
        // because the digital outputs are inverted in hardware.
        AmpIO_UInt32 counts = (static_cast<AmpIO_UInt32>(countsLow) << 16) | countsHigh;
        return port->WriteQuadlet(BoardId, channel | DOUT_CTRL_OFFSET, counts);
    } else {
        return false;
    }
}

bool AmpIO::WritePWM(unsigned int index, double freq, double duty)
{
    // Check for valid frequency (also avoid divide by 0)
    if (freq <= 375.0) return false;
    // Check for valid duty cycle (0-1)
    if ((duty < 0.0) || (duty > 1.0)) return false;
    // Compute high time and low time (in counts). Note that we return false
    // if either time is greater than 16 bits, rather than attempting to adjust.
    // Starting with Version 1.3.0 of this library, digital outputs are inverted
    // to match the actual output. This function does not need to be changed,
    // however,  because the inversion is performed in WriteDoutControl and
    // WriteDigitalOutput.
    AmpIO_UInt32 highTime = GetDoutCounts(duty/freq);
    if (highTime > 65535L) return false;
    AmpIO_UInt32 lowTime = GetDoutCounts((1.0-duty)/freq);
    if (lowTime > 65535L) return false;
    // Following can occur if frequency is too high
    if ((highTime == 0) && (lowTime == 0)) return false;
    bool ret;
    // If highTime is 0, then turn off PWM at low value
    if (highTime == 0) {
        ret = WriteDoutControl(index, 0, 0);
        ret &= WriteDigitalOutput((1<<index), 0);
    }
    // If lowTime is 0, then turn off PWM at high value
    else if (lowTime == 0) {
        ret = WriteDoutControl(index, 0, 0);
        ret &= WriteDigitalOutput((1<<index), 1);
    }
    else
        ret = WriteDoutControl(index, static_cast<AmpIO_UInt16>(highTime), static_cast<AmpIO_UInt16>(lowTime));
    return ret;
}

AmpIO_UInt32 AmpIO::GetDoutCounts(double time) const
{
    return static_cast<AmpIO_UInt32>((FPGA_sysclk_MHz*1e6)*time + 0.5);
}

/*******************************************************************************
 * PROM commands (M25P16)
 *    data e.g. 0x9f000000 the higher 8-bit is M25P16 cmd
 *    see DataSheet Table 5: Command Set Codes
 */

AmpIO_UInt32 AmpIO::PromGetId(void)
{
    AmpIO_UInt32 id = 0;
    quadlet_t data = 0x9f000000;
    if (port->WriteQuadlet(BoardId, 0x08, data)) {
        port->PromDelay();
        // Should be ready by now...
        PromGetResult(id);
    }
    return id;
}

bool AmpIO::PromGetStatus(AmpIO_UInt32 &status, PromType type)
{
    quadlet_t data = 0x05000000;
    nodeaddr_t address = GetPromAddress(type, true);

    bool ret = port->WriteQuadlet(BoardId, address, data);
    if (ret) {
        port->PromDelay();
        // Should be ready by now...
        ret = PromGetResult(status, type);
    }
    return ret;
}

bool AmpIO::PromGetResult(AmpIO_UInt32 &result, PromType type)
{
    quadlet_t read_data;
    nodeaddr_t address = GetPromAddress(type, false);

    bool ret = port->ReadQuadlet(BoardId, address, read_data);
    if (ret)
        result = static_cast<AmpIO_UInt32>(read_data);
    return ret;
}

bool AmpIO::PromReadData(AmpIO_UInt32 addr, AmpIO_UInt8 *data,
                         unsigned int nbytes)
{
    AmpIO_UInt32 addr24 = addr&0x00ffffff;
    if (addr24+nbytes > 0x00ffffff)
        return false;
    quadlet_t write_data = 0x03000000|addr24;  // 03h = Read Data Bytes
    AmpIO_UInt32 page = 0;
    while (page < nbytes) {
        const unsigned int maxReadSize = 64u;
        unsigned int bytesToRead = ((nbytes-page)<maxReadSize) ? (nbytes-page) : maxReadSize;
        if (!port->WriteQuadlet(BoardId, 0x08, write_data))
            return false;
        // Read FPGA status register; if 4 LSB are 0, command has finished.
        // The IEEE-1394 clock is 24.576 MHz, so it should take
        // about 256*8*(1/24.576) = 83.3 microseconds to read 256 bytes.
        // Experimentally, 1 iteration of the loop below is sufficient
        // most of the time, with 2 iterations required occasionally.
        quadlet_t read_data = 0x000f;
        int i;
        const int MAX_LOOP_CNT = 8;
        for (i = 0; (i < MAX_LOOP_CNT) && read_data; i++) {
            Amp1394_Sleep(0.00001);   // 10 usec
            if (!port->ReadQuadlet(BoardId, 0x08, read_data)) return false;
            read_data = read_data&0x000f;
        }
        if (i == MAX_LOOP_CNT) {
            std::cout << "PromReadData: command failed to finish, status = "
                      << std::hex << read_data << std::dec << std::endl;
            return false;
        }
        // Now, read result. This should be the number of quadlets written.
        AmpIO_UInt32 nRead;
        if (!PromGetResult(nRead)) {
            std::cout << "PromReadData: failed to get PROM result" << std::endl;
            return false;
        }
        nRead *= 4;
        // should never happen, as for now firmware always reads 256 bytes
        // and saves to local registers in FPGA
        if (nRead != 256) {
            std::cout << "PromReadData: incorrect number of bytes = "
                      << nRead << std::endl;
            return false;
        }

        AmpIO_UInt32 fver = GetFirmwareVersion();
        nodeaddr_t address;
        if (fver >= 4) {address = 0x2000;}
        else {address = 0xc0;}
        if (!port->ReadBlock(BoardId, address, (quadlet_t *)(data+page), bytesToRead))
            return false;
        write_data += bytesToRead;
        page += bytesToRead;
    }
    return true;
}

bool AmpIO::PromWriteEnable(PromType type)
{
    quadlet_t write_data = 0x06000000;
    nodeaddr_t address = GetPromAddress(type, true);
    return port->WriteQuadlet(BoardId, address, write_data);
}

bool AmpIO::PromWriteDisable(PromType type)
{
    quadlet_t write_data = 0x04000000;
    nodeaddr_t address = GetPromAddress(type, true);
    return port->WriteQuadlet(BoardId, address, write_data);
}

bool AmpIO::PromSectorErase(AmpIO_UInt32 addr, const ProgressCallback cb)
{
    PromWriteEnable();
    quadlet_t write_data = 0xd8000000 | (addr&0x00ffffff);
    if (!port->WriteQuadlet(BoardId, 0x08, write_data))
        return false;
    // Wait for erase to finish
    AmpIO_UInt32 status;
    if (!PromGetStatus(status))
        return false;
    while (status) {
        PROGRESS_CALLBACK(cb, false);
        if (!PromGetStatus(status))
            return false;
    }
    return true;
}

int AmpIO::PromProgramPage(AmpIO_UInt32 addr, const AmpIO_UInt8 *bytes,
                           unsigned int nbytes, const ProgressCallback cb)
{
    const unsigned int MAX_PAGE = 256;  // 64 quadlets
    if (nbytes > MAX_PAGE) {
        std::ostringstream msg;
        msg << "AmpIO::PromProgramPage: error, nbytes = " << nbytes
            << " (max = " << MAX_PAGE << ")";
        ERROR_CALLBACK(cb, msg);
        return -1;
    }
    PromWriteEnable();
    // Block write of the data (+1 quad for command)
    AmpIO_UInt8 page_data[MAX_PAGE+sizeof(quadlet_t)];
    quadlet_t *data_ptr = reinterpret_cast<quadlet_t *>(page_data);
    // First quadlet is the "page program" instruction (0x02)
    data_ptr[0] = bswap_32(0x02000000 | (addr & 0x00ffffff));
    // Remaining quadlets are the data to be programmed. These do not
    // need to be byte-swapped.
    memcpy(page_data+sizeof(quadlet_t), bytes, nbytes);

    // select address based on firmware version number
    AmpIO_UInt32 fver = GetFirmwareVersion();
    nodeaddr_t address;
    if (fver >= 4) {address = 0x2000;}
    else {address = 0xc0;}
    if (!port->WriteBlock(BoardId, address, data_ptr, nbytes+sizeof(quadlet_t))) {
        std::ostringstream msg;
        msg << "AmpIO::PromProgramPage: failed to write block, nbytes = " << nbytes;
        ERROR_CALLBACK(cb, msg);
        return -1;
    }
    // Read FPGA status register; if 4 LSB are 0, command has finished
    quadlet_t read_data;
    if (!port->ReadQuadlet(BoardId, 0x08, read_data)) return -1;
    while (read_data&0x000f) {
        PROGRESS_CALLBACK(cb, -1);
        if (!port->ReadQuadlet(BoardId, 0x08, read_data)) return -1;
    }
    if (read_data & 0xff000000) { // shouldn't happen
        std::ostringstream msg;
        msg << "AmpIO::PromProgramPage: FPGA error = " << read_data;
        ERROR_CALLBACK(cb, msg);
    }
    // Now, read result. This should be the number of quadlets written.
    AmpIO_UInt32 nWritten;
    if (!PromGetResult(nWritten)) {
        std::ostringstream msg;
        msg << "AmpIO::PromProgramPage: could not get PROM result";
        ERROR_CALLBACK(cb, msg);
    }
    if (nWritten > 0)
        nWritten = 4*(nWritten-1);  // convert from quadlets to bytes
    if (nWritten != nbytes) {
        std::ostringstream msg;
        msg << "AmpIO::PromProgramPage: wrote " << nWritten << " of "
            << nbytes << " bytes";
        ERROR_CALLBACK(cb, msg);
    }
    // Wait for "Write in Progress" bit to be cleared
    AmpIO_UInt32 status;
    bool ret = PromGetStatus(status);
    while (status&MASK_WIP) {
        if (ret) {
            PROGRESS_CALLBACK(cb, 0);
        }
        else {
            std::ostringstream msg;
            msg << "AmpIO::PromProgramPage: could not get PROM status" << std::endl;
            ERROR_CALLBACK(cb, msg);
        }
        ret = PromGetStatus(status);
    }
    return nWritten;
}


nodeaddr_t AmpIO::GetPromAddress(PromType type, bool isWrite)
{
    if (type == PROM_M25P16 && isWrite)
        return 0x0008;
    else if (type == PROM_M25P16 && !isWrite)
        return 0x0009;
    else if (type == PROM_25AA128 && isWrite)
        return 0x3000;
    else if (type == PROM_25AA128 && !isWrite)
        return 0x3002;
    else
        std::cerr << "AmpIO::GetPromAddress: unsupported PROM type " << type << std::endl;

    return 0x00;
}


// ********************** QLA PROM ONLY Methods ***********************************
bool AmpIO::PromReadByte25AA128(AmpIO_UInt16 addr, AmpIO_UInt8 &data)
{
    // 8-bit cmd + 16-bit addr (2 MSBs ignored)
    AmpIO_UInt32 result = 0x00000000;
    quadlet_t write_data = 0x03000000|(addr << 8);
    nodeaddr_t address = GetPromAddress(PROM_25AA128, true);

    if (port->WriteQuadlet(BoardId, address, write_data)) {
        port->PromDelay();
        // Should be ready by now...
        if (!PromGetResult(result, PROM_25AA128))
            return false;
        // Get the last 8-bit of result
        data = result & 0xFF;
        return true;
    } else {
        data = 0x00;
        return false;
    }
}

bool AmpIO::PromWriteByte25AA128(AmpIO_UInt16 addr, const AmpIO_UInt8 &data)
{
    // enable write
    PromWriteEnable(PROM_25AA128);
    Amp1394_Sleep(0.0001);   // 100 usec

    // 8-bit cmd + 16-bit addr + 8-bit data
    quadlet_t write_data = 0x02000000|(addr << 8)|data;
    nodeaddr_t address = GetPromAddress(PROM_25AA128, true);
    if (port->WriteQuadlet(BoardId, address, write_data)) {
        // wait 5ms for the PROM to be ready to take new commands
        Amp1394_Sleep(0.005);
        return true;
    }
    else
        return false;
}


// Read block data (quadlet)
bool AmpIO::PromReadBlock25AA128(AmpIO_UInt16 addr, quadlet_t *data, unsigned int nquads)
{
    // nquads sanity check
    if (nquads == 0 || nquads > 16) {
        std::cout << "invalid number of quadlets" << std::endl;
        return false;
    }

    // trigger read
    quadlet_t write_data = 0xFE000000|(addr << 8)|(nquads-1);
    nodeaddr_t address = GetPromAddress(PROM_25AA128, true);
    if (!port->WriteQuadlet(BoardId, address, write_data))
        return false;

    // get result
    if (!port->ReadBlock(BoardId, address, data, nquads * 4))
        return false;
    else
        return true;
}


// Write block data (quadlet)
bool AmpIO::PromWriteBlock25AA128(AmpIO_UInt16 addr, quadlet_t *data, unsigned int nquads)
{
    // address sanity check
    if (nquads == 0 || nquads > 16) {
        std::cout << "invalid number of quadlets" << std::endl;
        return false;
    }

    // block write data to buffer
    if (!port->WriteBlock(BoardId, 0x3100, data, nquads*4))
        return false;

    // enable write
    PromWriteEnable(PROM_25AA128);

    // trigger write
    quadlet_t write_data = 0xFF000000|(addr << 8)|(nquads-1);
    nodeaddr_t address = GetPromAddress(PROM_25AA128, true);
    return port->WriteQuadlet(BoardId, address, write_data);
}

// ********************** Dallas DS2505 (1-wire) Methods ****************************************
bool AmpIO::DallasWriteControl(AmpIO_UInt32 ctrl)
{
    if (GetFirmwareVersion() < 7) return false;
    return port->WriteQuadlet(BoardId, 13, ctrl);
}


bool AmpIO::DallasReadStatus(AmpIO_UInt32 &status)
{
    status = 0;
    if (GetFirmwareVersion() < 7) return false;
    return port->ReadQuadlet(BoardId, 13, status);
}

bool AmpIO::DallasWaitIdle()
{
    int i;
    AmpIO_UInt32 status;
    // Wait up to 500 msec. Based on measurements, approximate wait time is 250-300 msec.
    for (i = 0; i < 500; i++) {
        // Wait 1 msec
        Amp1394_Sleep(0.001);
        if (!DallasReadStatus(status)) return false;
        // Done when in idle state
        if ((status&0x000000F0) == 0)
            break;
    }
    //std::cerr << "Wait time = " << i << " milliseconds" << std::endl;
    return (i < 500);
}

bool AmpIO::DallasReadMemory(unsigned short addr, unsigned char *data, unsigned int nbytes)
{
    if (GetFirmwareVersion() < 7) return false;
    AmpIO_UInt32 status = ReadStatus();
    // Check whether bi-directional I/O is available
    if ((status & 0x00300000) != 0x00300000) return false;
    if (!DallasWriteControl((addr<<16)|2)) return false;
    if (!DallasWaitIdle()) return false;
    if (!DallasReadStatus(status)) return false;
    // Check family_code, dout_cfg_bidir, ds_reset, and ds_enable
    if ((status & 0xFF00000F) != 0x0B00000B) return false;
    nodeaddr_t address = 0x6000;
    unsigned char *ptr = data;
    // Read first block of data (up to 256 bytes)
    unsigned int nb = (nbytes>256) ? 256 : nbytes;
    if (!port->ReadBlock(BoardId, address, reinterpret_cast<quadlet_t *>(ptr), nb)) return false;
    ptr += nb;
    nbytes -= nb;
    // Read additional blocks of data if necessary
    while (nbytes > 0) {
        if (!DallasWriteControl(3)) return false;
        if (!DallasWaitIdle()) return false;
        nb = (nbytes>256) ? 256 : nbytes;
        if (!port->ReadBlock(BoardId, address, reinterpret_cast<quadlet_t *>(ptr), nb)) return false;
        ptr += nb;
        nbytes -= nb;
    }
    return true;
}

// ********************** KSZ8851 Ethernet Controller Methods ***********************************

bool AmpIO::ResetKSZ8851()
{
    if (GetFirmwareVersion() < 5) return false;
    quadlet_t write_data = 0x04000000;
    return port->WriteQuadlet(BoardId, 12, write_data);
}

bool AmpIO::WriteKSZ8851Reg(AmpIO_UInt8 addr, const AmpIO_UInt8 &data)
{
    if (GetFirmwareVersion() < 5) return false;
    quadlet_t write_data = 0x02000000 | (static_cast<quadlet_t>(addr) << 16) | data;
    return port->WriteQuadlet(BoardId, 12, write_data);
}

bool AmpIO::WriteKSZ8851Reg(AmpIO_UInt8 addr, const AmpIO_UInt16 &data)
{
    if (GetFirmwareVersion() < 5) return false;
    quadlet_t write_data = 0x03000000 | (static_cast<quadlet_t>(addr) << 16) | data;
    return port->WriteQuadlet(BoardId, 12, write_data);
}

bool AmpIO::ReadKSZ8851Reg(AmpIO_UInt8 addr, AmpIO_UInt8 &rdata)
{
    if (GetFirmwareVersion() < 5) return false;
    quadlet_t write_data = (static_cast<quadlet_t>(addr) << 16) | rdata;
    if (!port->WriteQuadlet(BoardId, 12, write_data))
        return false;
    quadlet_t read_data;
    if (!port->ReadQuadlet(BoardId, 12, read_data))
        return false;
    // Bit 31 indicates whether Ethernet is present
    if (!(read_data&0x80000000)) return false;
    // Bit 30 indicates whether last command had an error
    if (read_data&0x40000000) return false;
    rdata = static_cast<AmpIO_UInt8>(read_data);
    return true;
}

bool AmpIO::ReadKSZ8851Reg(AmpIO_UInt8 addr, AmpIO_UInt16 &rdata)
{
    if (GetFirmwareVersion() < 5) return false;
    quadlet_t write_data = 0x01000000 | (static_cast<quadlet_t>(addr) << 16) | rdata;
    if (!port->WriteQuadlet(BoardId, 12, write_data)) {
        std::cout << "WriteQuadlet failed" << std::endl;
        return false;
    }
    quadlet_t read_data;
    if (!port->ReadQuadlet(BoardId, 12, read_data)) {
        std::cout << "ReadQuadlet failed" << std::endl;
        return false;
    }
    // Bit 31 indicates whether Ethernet is present
    if (!(read_data&0x80000000)) return false;
    // Bit 30 indicates whether last command had an error
    if (read_data&0x40000000) return false;
    rdata = static_cast<AmpIO_UInt16>(read_data);
    return true;
}

// DMA access (no address specified)
// This assumes that the chip has already been placed in DMA mode
// (e.g., by writing to register 0x82).

bool AmpIO::WriteKSZ8851DMA(const AmpIO_UInt16 &data)
{
    if (GetFirmwareVersion() < 5) return false;
    quadlet_t write_data = 0x0B000000 | data;
    return port->WriteQuadlet(BoardId, 12, write_data);
}

bool AmpIO::ReadKSZ8851DMA(AmpIO_UInt16 &rdata)
{
    if (GetFirmwareVersion() < 5) return false;
    quadlet_t write_data = 0x09000000 | rdata;
    if (!port->WriteQuadlet(BoardId, 12, write_data))
        return false;
    quadlet_t read_data;
    if (!port->ReadQuadlet(BoardId, 12, read_data))
        return false;
    // Bit 31 indicates whether Ethernet is present
    if (!(read_data&0x80000000)) return false;
    // Bit 30 indicates whether last command had an error
    if (read_data&0x40000000) return false;
    rdata = static_cast<AmpIO_UInt16>(read_data);
    return true;
}

AmpIO_UInt16 AmpIO::ReadKSZ8851ChipID()
{
    AmpIO_UInt16 data;
    if (ReadKSZ8851Reg(0xC0, data))
        return data;
    else
        return 0;
}

AmpIO_UInt16 AmpIO::ReadKSZ8851Status()
{
    if (GetFirmwareVersion() < 5) return 0;
    quadlet_t read_data;
    if (!port->ReadQuadlet(BoardId, 12, read_data))
        return 0;
    return static_cast<AmpIO_UInt16>(read_data>>16);
}<|MERGE_RESOLUTION|>--- conflicted
+++ resolved
@@ -66,12 +66,8 @@
 const AmpIO_UInt32 DAC_WR_A         = 0x00300000;  /*!< Command to write DAC channel A */
 
 const double FPGA_sysclk_MHz        = 49.152;      /* FPGA sysclk in MHz (from FireWire) */
-<<<<<<< HEAD
-const double VEL_PERD               = 1.0/49152000;    /* Clock period for velocity measurements (Rev 6 firmware) */
-=======
 const double VEL_PERD               = 1.0/49152000;    /* Clock period for velocity measurements (Rev >6 firmware) */
 const double VEL_PERD_REV6          = 1.0/3072000;    /* Slower clock for velocity measurements (Rev 6 firmware) */
->>>>>>> 367975de
 const double VEL_PERD_OLD           = 1.0/768000;     /* Slower clock for velocity measurements (prior to Rev 6 firmware) */
 
 // PROGRESS_CALLBACK: inform the caller when the software is busy waiting: in this case,
@@ -377,13 +373,6 @@
     } else if (fver >= 6) {
         // buff[31] = whether full cycle period has overflowed
         // buff[30] = direction of the encoder
-<<<<<<< HEAD
-        // buff[25:0] = velocity (26 bits)
-        // Clock = 49.152 MHz
-        
-        // mask and convert to signed
-        cnter = buff & ENC_VEL_SUM_MASK;
-=======
 
         if (fver == 6) {
             // buff[29:22] = upper 8 bits of most recent quarter-cycle period (for acceleration)
@@ -392,7 +381,6 @@
         
             // mask and convert to signed
             cnter = buff & ENC_VEL_MASK_22;
->>>>>>> 367975de
         
         if (GetEncoderVelocityOverflow(index)) {
             vel = 0.0;
@@ -439,17 +427,12 @@
         delay = ((double)cnter * VEL_PERD_OLD)/2.0;
     }
     else if (fver == 6) {
-<<<<<<< HEAD
-        cnter = GetEncoderVelocityRaw(index) & ENC_VEL_SUM_MASK;
-        delay = ((double)cnter * VEL_PERD)/2.0 + GetEncoderQtr(index, ENC_RUN_OFFSET);
-=======
         cnter = GetEncoderVelocityRaw(index) & ENC_VEL_MASK_22;
         delay = ((double)cnter * VEL_PERD_REV6)/2.0;
     }
     else if (fver >= 7) {
         cnter = GetEncoderVelocityRaw(index) & ENC_VEL_SUM_MASK;
         delay = ((double)cnter * VEL_PERD)/2.0  + GetEncoderQtr(index, ENC_RUN_OFFSET);
->>>>>>> 367975de
     }
     return delay;
 }
@@ -557,15 +540,6 @@
 // Valid for firmware version 6.
 AmpIO_Int32 AmpIO::GetEncoderQtr(unsigned int index, unsigned int offset) const
 {
-<<<<<<< HEAD
-    quadlet_t buff = bswap_32(read_buffer[index+offset]);
-    AmpIO_Int32 perd = buff & ENC_VEL_QTR_MASK;
-    return perd;
-}
-
-// Raw velocity field; includes period of velocity and other data, depending on firmware version.
-// For firmware version 6
-=======
     quadlet_t buff = bswap_32(read_buffer[index+ENC_FRQ_OFFSET]);
     AmpIO_Int32 prev_perd = buff & ENC_ACC_PREV_MASK;
     return prev_perd;
@@ -592,7 +566,6 @@
 
 // Raw velocity field; includes period of velocity and other data, depending on firmware version.
 // For firmware version 6, includes part of AccRec. For later firmware versions, no AccRec
->>>>>>> 367975de
 AmpIO_UInt32 AmpIO::GetEncoderVelocityRaw(unsigned int index) const
 {
     quadlet_t buff;
