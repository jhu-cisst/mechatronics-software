--- conflicted
+++ resolved
@@ -79,36 +79,20 @@
 {
     auto v = GetFirmwareVersion();
     if (v < 7) {
-<<<<<<< HEAD
         return (ReadBufSize_Old * sizeof(quadlet_t));
     } else if (v == 7) {
         return (ReadBufSize * sizeof(quadlet_t));
     }
     return ReadBufSize_v8 * sizeof(quadlet_t); // TODO
-=======
-        return (ReadBufSize_Old*sizeof(quadlet_t));
-    } else if (v == 7) {
-        return (ReadBufSize*sizeof(quadlet_t));
-    } else {
-        return ReadBufSize_v8*sizeof(quadlet_t); // TODO
-    } 
->>>>>>> c355e3aa
 }
 
 void AmpIO::SetReadData(const quadlet_t *buf)
 {
     unsigned int numQuads = GetReadNumBytes() / sizeof(quadlet_t);
-<<<<<<< HEAD
     for (size_t i = 0; i < numQuads; i++) {
         ReadBuffer[i] = bswap_32(buf[i]);
     }
     for (size_t i = 0; i < NUM_ENCODERS; i++) {
-=======
-    size_t i;
-    for (i = 0; i < numQuads; i++)
-        ReadBuffer[i] = bswap_32(buf[i]);
-    for (i = 0; i < NUM_ENCODERS; i++)
->>>>>>> c355e3aa
         SetEncoderVelocityData(i);
     }
     // Add 1 to timestamp because block read clears counter, rather than incrementing
@@ -119,14 +103,9 @@
 {
     if (GetFirmwareVersion() < 8) {
         quadlet_t data = (BoardId & 0x0F) << 24;
-<<<<<<< HEAD
         for (size_t i = 0; i < NUM_CHANNELS; i++) {
             WriteBuffer[WB_CURR_OFFSET+i] = data;
         }
-=======
-        for (size_t i = 0; i < NUM_CHANNELS; i++)
-            WriteBuffer[WB_CURR_OFFSET+i] = data;
->>>>>>> c355e3aa
         WriteBuffer[WB_CTRL_OFFSET] = 0;
     } else {
         std::fill(std::begin(WriteBuffer), std::end(WriteBuffer), 0);
@@ -136,13 +115,10 @@
 
 bool AmpIO::GetWriteData(quadlet_t *buf, unsigned int offset, unsigned int numQuads, bool doSwap) const
 {
-<<<<<<< HEAD
     // if ((offset+numQuads) > WriteBufSize) {
     //     std::cerr << "AmpIO:GetWriteData: invalid args: " << offset << ", " << numQuads << std::endl;
     //     return false;
     // }
-=======
->>>>>>> c355e3aa
 
     for (size_t i = 0; i < numQuads; i++)
         buf[i] = doSwap ? bswap_32(WriteBuffer[offset+i]) : WriteBuffer[offset+i];
@@ -302,15 +278,9 @@
 
 double AmpIO::GetMotorVoltageRatio(unsigned int index) const
 {
-<<<<<<< HEAD
     if (index >= NUM_CHANNELS) {
         return 0.0;
     }
-=======
-    if (index >= NUM_CHANNELS)
-        return 0.0;
-
->>>>>>> c355e3aa
     quadlet_t buff;
     buff = ReadBuffer[index+MOTOR_STATUS_OFFSET];
     int16_t raw = buff & 0xffff;
@@ -340,13 +310,9 @@
 
 bool AmpIO::GetEncoderOverflow(unsigned int index) const
 {
-<<<<<<< HEAD
     if (GetFirmwareVersion() >= 8) {
         return false;
     }
-=======
-    if (GetFirmwareVersion() >= 8) return false;
->>>>>>> c355e3aa
     if (index < NUM_CHANNELS) {
         return ReadBuffer[index+ENC_POS_OFFSET] & ENC_OVER_MASK;
     } else {
@@ -544,7 +510,6 @@
 bool AmpIO::GetAmpEnable(unsigned int index) const
 {
     if (GetFirmwareVersion() < 8) {
-<<<<<<< HEAD
         if (index >= NUM_CHANNELS) {
             return false;
         }
@@ -556,17 +521,6 @@
         return false;
     }
     return ReadBuffer[MOTOR_STATUS_OFFSET + index] & (1 << 29);
-=======
-        if (index >= NUM_CHANNELS)
-            return false;
-        AmpIO_UInt32 mask = (0x00000001 << index);
-        return GetStatus()&mask;
-    } else {
-        if (index >= NUM_MOTORS)
-            return false;
-        return ReadBuffer[MOTOR_STATUS_OFFSET + index] & (1 << 29);
-    }
->>>>>>> c355e3aa
 }
 
 AmpIO_UInt8 AmpIO::GetAmpEnableMask(void) const
@@ -577,7 +531,6 @@
 bool AmpIO::GetAmpStatus(unsigned int index) const
 {
     if (GetFirmwareVersion() < 8) {
-<<<<<<< HEAD
         if (index >= NUM_CHANNELS) {
             return false;
         }
@@ -589,36 +542,16 @@
         return false;
     }
     return !(ReadBuffer[MOTOR_STATUS_OFFSET + index] & (0xf0000)) && GetAmpEnable(index);
-=======
-        if (index >= NUM_CHANNELS)
-            return false;
-        AmpIO_UInt32 mask = (0x00000100 << index);
-        return GetStatus()&mask;
-    } else {
-        if (index >= NUM_MOTORS)
-            return false;
-        return !(ReadBuffer[MOTOR_STATUS_OFFSET + index] & (0xf0000)) && GetAmpEnable(index);
-    }
->>>>>>> c355e3aa
 }
 
 AmpIO_UInt32 AmpIO::GetSafetyAmpDisable(void) const
 {
-<<<<<<< HEAD
     if (GetFirmwareVersion() < 8) {
         AmpIO_UInt32 mask = 0x000000F0;
         return (GetStatus() & mask) >> 4;
     }
     // 8 and above
     return 0;
-=======
-    if (GetFirmwareVersion() < 8) { 
-        AmpIO_UInt32 mask = 0x000000F0;
-        return (GetStatus() & mask) >> 4;
-    } else {
-        return 0; // hack
-    }
->>>>>>> c355e3aa
 }
 
 AmpIO_UInt32 AmpIO::GetAmpFaultCode(unsigned int index) const
@@ -655,7 +588,6 @@
             return true;
         }
         return false;
-<<<<<<< HEAD
     }
     // 8 and above
     if (index < NUM_MOTORS) {
@@ -667,32 +599,13 @@
         else
             WriteBuffer[WB_CURR_OFFSET + index] &= ~state_mask;
         return true;
-=======
-    } else {
-        if (index < NUM_MOTORS) {
-            AmpIO_UInt32 enable_mask = 1 << 28;
-            AmpIO_UInt32 state_mask  = 1 << 29;
-            WriteBuffer[WB_CURR_OFFSET + index] |=  enable_mask;
-            if (state)
-                WriteBuffer[WB_CURR_OFFSET + index] |=  state_mask;
-            else
-                WriteBuffer[WB_CURR_OFFSET + index] &= ~state_mask;
-            return true;
-        }
-        return false;        
->>>>>>> c355e3aa
-    }
-}
-<<<<<<< HEAD
+    }
+    return false;
+}
+
 bool AmpIO::SetAmpEnableMask(AmpIO_UInt32 mask, AmpIO_UInt32 state)
 {
     if (GetFirmwareVersion() < 8) {
-=======
-
-bool AmpIO::SetAmpEnableMask(AmpIO_UInt32 mask, AmpIO_UInt32 state)
-{
-    if (GetFirmwareVersion() < 8) { 
->>>>>>> c355e3aa
         AmpIO_UInt32 enable_mask = static_cast<AmpIO_UInt32>(mask) << 8;
         AmpIO_UInt32 state_clr_mask = static_cast<AmpIO_UInt32>(mask);
         AmpIO_UInt32 state_set_mask = static_cast<AmpIO_UInt32>(state);
@@ -700,18 +613,10 @@
         // with different masks
         WriteBuffer[WB_CTRL_OFFSET] = (WriteBuffer[WB_CTRL_OFFSET]&(~state_clr_mask)) | enable_mask | state_set_mask;
         return true;
-<<<<<<< HEAD
     }
     // 8 and above
     for (int i = 0; i < NUM_MOTORS; i++) {
         if (mask >> i & 1) SetAmpEnable(i, state >> i & 1);
-=======
-    } else {
-        for (int i = 0; i < NUM_MOTORS; i++) {
-            if (mask >> i & 1) SetAmpEnable(i, state >> i & 1);
-        }
-        return true;
->>>>>>> c355e3aa
     }
 }
 
@@ -728,7 +633,6 @@
 
 bool AmpIO::SetMotorCurrent(unsigned int index, AmpIO_UInt32 sdata)
 {
-<<<<<<< HEAD
     if (GetFirmwareVersion() < 8) {
         quadlet_t data = VALID_BIT | ((BoardId & 0x0F) << 24) | (sdata & DAC_MASK);
         if (collect_state && (collect_chan == (index+1))) {
@@ -751,45 +655,6 @@
         return true;
     } else {
         return false;
-=======
-    if (GetFirmwareVersion() < 8) { 
-        quadlet_t data = VALID_BIT | ((BoardId & 0x0F) << 24) | (sdata & DAC_MASK);
-        if (collect_state && (collect_chan == (index+1)))
-            data |= COLLECT_BIT;
-
-        if (index < NUM_CHANNELS) {
-            WriteBuffer[index+WB_CURR_OFFSET] = data;
-            return true;
-        }
-        else
-            return false;
-    } else {
-        if (index < NUM_MOTORS) {
-            if (collect_state && (collect_chan == (index+1)))
-                WriteBuffer[index+WB_CURR_OFFSET] |= COLLECT_BIT;
-            WriteBuffer[index+WB_CURR_OFFSET] |= VALID_BIT;
-            WriteBuffer[index+WB_CURR_OFFSET] &= ~0x0FFFFFFF;
-            WriteBuffer[index+WB_CURR_OFFSET] |= sdata & 0XFFFF;
-        return true;
-        } else return false;
-    }
-}
-
-bool AmpIO::SetMotorVoltageRatio(unsigned int index, double ratio)
-{
-    if (GetFirmwareVersion() < 8) { 
-        return false;
-    } else {
-        if (index < NUM_MOTORS) {
-            if (collect_state && (collect_chan == (index+1)))
-                WriteBuffer[index+WB_CURR_OFFSET] |= COLLECT_BIT;
-            WriteBuffer[index+WB_CURR_OFFSET] |= VALID_BIT;
-            WriteBuffer[index+WB_CURR_OFFSET] &= ~0x0FFFFFFF;
-            WriteBuffer[index+WB_CURR_OFFSET] |= 1 << 24; // select voltage mode
-            WriteBuffer[index+WB_CURR_OFFSET] |= ((int)(ratio * 1023) & 0b11111111111) << 13;
-        return true;
-        } else return false;
->>>>>>> c355e3aa
     }
 }
 
@@ -997,24 +862,14 @@
             WriteCurrentKiRaw(axis - 1, 200);
             WriteCurrentITermLimitRaw(axis - 1, 1000);
             WriteDutyCycleLimit(axis - 1, 1000);
-<<<<<<< HEAD
         }
-=======
-        }        
->>>>>>> c355e3aa
         for (int axis = 3; axis < 5; axis ++) {
             WriteCurrentKpRaw(axis - 1, 1500);
             WriteCurrentKiRaw(axis - 1, 150);
             WriteCurrentITermLimitRaw(axis - 1, 1000);
             WriteDutyCycleLimit(axis - 1, 1000);
-<<<<<<< HEAD
         }
     }
-=======
-        }        
-    }
-    
->>>>>>> c355e3aa
     // period = counts(16 bits) * 5.208333 us (0 = no timeout)
     return port->WriteQuadlet(BoardId, 3, counts);
 }
