/* -*- Mode: C++; tab-width: 4; indent-tabs-mode: nil; c-basic-offset: 4 -*-    */
/* ex: set filetype=cpp softtabstop=4 shiftwidth=4 tabstop=4 cindent expandtab: */

/*
  Author(s):  Zihan Chen, Peter Kazanzides

  (C) Copyright 2011-2016 Johns Hopkins University (JHU), All Rights Reserved.

--- begin cisst license - do not edit ---

This software is provided "as is" under an open source license, with
no warranty.  The complete license can be found in license.txt and
http://www.cisst.org/cisst/license.txt.

--- end cisst license ---
*/

#include <iostream>
#include <sstream>

#include "AmpIO.h"
#include "FirewirePort.h"
#include "Amp1394Time.h"

#ifdef _MSC_VER
#include <stdlib.h>
inline quadlet_t bswap_32(quadlet_t data) { return _byteswap_ulong(data); }
#else
#include <byteswap.h>
#endif

const AmpIO_UInt32 VALID_BIT        = 0x80000000;  /*!< High bit of 32-bit word */
const AmpIO_UInt32 MIDRANGE_ADC     = 0x00008000;  /*!< Midrange value of ADC bits */
const AmpIO_UInt32 MIDRANGE_VEL     = 0x00008000;  /*!< Midrange value of encoder velocity */
const AmpIO_UInt32 MIDRANGE_FRQ     = 0x00008000;  /*!< Midrange value of encoder frequency */
const AmpIO_UInt32 MIDRANGE_ACC     = 0x00008000;  /*!< Midrange value of encoder acc */
const AmpIO_UInt32 ENC_PRELOAD      = 0x007fffff;  /*!< Encoder preload value */
const AmpIO_Int32  ENC_MIDRANGE     = 0x00800000;

const AmpIO_UInt32 PWR_ENABLE       = 0x000c0000;  /*!< Turn pwr_en on             */
const AmpIO_UInt32 PWR_DISABLE      = 0x00080000;  /*!< Turn pwr_en off            */
const AmpIO_UInt32 RELAY_ON         = 0x00030000;  /*!< Turn safety relay on       */
const AmpIO_UInt32 RELAY_OFF        = 0x00020000;  /*!< Turn safety relay off      */
const AmpIO_UInt32 ENABLE_MASK      = 0x0000ffff;  /*!< Mask for power enable bits */
const AmpIO_UInt32 MOTOR_CURR_MASK  = 0x0000ffff;  /*!< Mask for motor current adc bits */
const AmpIO_UInt32 ANALOG_POS_MASK  = 0xffff0000;  /*!< Mask for analog pot ADC bits */
const AmpIO_UInt32 ADC_MASK         = 0x0000ffff;  /*!< Mask for right aligned ADC bits */
const AmpIO_UInt32 DAC_MASK         = 0x0000ffff;  /*!< Mask for 16-bit DAC values */
const AmpIO_UInt32 ENC_POS_MASK     = 0x00ffffff;  /*!< Encoder position mask */
const AmpIO_UInt32 ENC_OVER_MASK    = 0x01000000;  /*!< Encoder bit overflow mask */
const AmpIO_UInt32 ENC_VEL_MASK     = 0x0000ffff;  /*!< Mask for encoder velocity bits */
const AmpIO_UInt32 ENC_FRQ_MASK     = 0x0000ffff;  /*!< Mask for encoder frequency bits */

const AmpIO_UInt32 DAC_WR_A         = 0x00300000;  /*!< Command to write DAC channel A */

const double FPGA_sysclk_MHz        = 49.152;      /* FPGA sysclk in MHz (from FireWire) */


// PROGRESS_CALLBACK: inform the caller when the software is busy waiting: in this case,
//                    the parameter is NULL, but the function returns an error if
//                    the callback returns false.
// ERROR_CALLBACK:    inform the caller of an error; in this case, the error message
//                    (char *) is passed as a parameter, and the return value is ignored.

#define PROGRESS_CALLBACK(CB, ERR)             \
    if (CB) { if (!(*CB)(0)) return ERR; }     \
    else std::cout << '.';

#define ERROR_CALLBACK(CB, MSG)         \
    if (CB) (*CB)(MSG.str().c_str());   \
    else { std::cout << MSG.str() << std::endl; }


AmpIO_UInt8 BitReverse4[16] = { 0x0, 0x8, 0x4, 0xC,         // 0000, 0001, 0010, 0011
                                0x2, 0xA, 0x6, 0xE,         // 0100, 0101, 0110, 0111
                                0x1, 0x9, 0x5, 0xD,         // 1000, 1001, 1010, 1011
                                0x3, 0xB, 0x7, 0xF };       // 1100, 1101, 1110, 1111

AmpIO::AmpIO(AmpIO_UInt8 board_id, unsigned int numAxes) : BoardIO(board_id), NumAxes(numAxes)
{
    memset(read_buffer, 0, sizeof(read_buffer));
    memset(write_buffer_internal, 0, sizeof(write_buffer_internal));

    // Set members in base class.
    ReadBufferSize = sizeof(read_buffer);
    ReadBuffer = read_buffer;
    WriteBufferSize = sizeof(write_buffer_internal);
    InitWriteBuffer(0, 0);
}

AmpIO::~AmpIO()
{
    if (port) {
        std::cerr << "Warning: AmpIO being destroyed while still in use by FirewirePort" << std::endl;
        port->RemoveBoard(this);
    }
}

void AmpIO::InitWriteBuffer(quadlet_t *buf, size_t data_offset)
{
    if (buf) {
        WriteBuffer = buf;
        WriteBufferData = buf + data_offset;
        memset(WriteBufferData, 0, WriteBufSize*sizeof(quadlet_t));
    }
    else {
        WriteBuffer = write_buffer_internal;
        WriteBufferData = write_buffer_internal;
    }
}

AmpIO_UInt32 AmpIO::GetFirmwareVersion(void) const
{
    return (port ? port->GetFirmwareVersion(BoardId) : 0);
}

std::string AmpIO::GetFPGASerialNumber(void)
{
    // Format: FPGA 1234-56 (12 bytes)
    AmpIO_UInt32 address = 0x001FFF00;
    AmpIO_UInt8 data[20];
    std::string sn; sn.clear();
    const size_t FPGASNSize = 12;

    PromReadData(address, data, FPGASNSize);
    for (size_t i = 0; i < FPGASNSize; i++) {
        sn.push_back(data[i]);
    }

    if (sn.substr(0,5) == "FPGA ")
        sn.erase(0,5);
    else {
        std::cerr << "Invalid FPGA Serial Number: " << sn << std::endl;
        sn.clear();
    }
    return sn;
}

std::string AmpIO::GetQLASerialNumber(void)
{
    // Format: QLA 1234-56
    std::string sn; sn.clear();
    AmpIO_UInt16 address = 0x0000;
    AmpIO_UInt8 data;
    const size_t QLASNSize = 11;
    for (size_t i = 0; i < QLASNSize; i++) {
        if (!PromReadByte25AA128(address, data))
            std::cerr << "Failed to get QLA Serial Number" << std::endl;
        else {
            sn.push_back(data);
            address += 1;
        }
    }
    if (sn.substr(0,4) == "QLA ")
        sn.erase(0,4);
    else {
        std::cerr << "Invalid QLA Serial Number: " << sn << std::endl;
        sn.clear();
    }
    return sn;
}

void AmpIO::DisplayReadBuffer(std::ostream &out) const
{
    // first two quadlets are timestamp and status, resp.
    out << std::hex << bswap_32(read_buffer[0]) << std::endl;
    out << std::hex << bswap_32(read_buffer[1]) << std::endl;
    // next two quadlets are digital I/O and amplifier temperature
    out << std::hex << bswap_32(read_buffer[2]) << std::endl;
    out << std::hex << bswap_32(read_buffer[3]) << std::endl;

    // remaining quadlets are in 4 groups of NUM_CHANNELS as follows:
    //   - motor current and analog pot per channel
    //   - encoder position per channel
    //   - encoder velocity per channel
    //   - encoder frequency per channel
    for (int i=4; i<ReadBufSize; i++) {
        out << std::hex << bswap_32(read_buffer[i]) << " ";
        if (!((i-1)%NUM_CHANNELS)) out << std::endl;
    }
    out << std::dec;
}

bool AmpIO::HasEthernet(void) const
{
    if (GetFirmwareVersion() < 5) return false;
    quadlet_t read_data;
    if (!port->ReadQuadlet(BoardId, 12, read_data))
        return false;
    // Bit 31 indicates whether Ethernet is present
    return (read_data&0x80000000);
}

AmpIO_UInt32 AmpIO::GetStatus(void) const
{
    return bswap_32(read_buffer[STATUS_OFFSET]);
}

AmpIO_UInt32 AmpIO::GetTimestamp(void) const
{
    return bswap_32(read_buffer[TIMESTAMP_OFFSET]);
}

AmpIO_UInt32 AmpIO::GetDigitalInput(void) const
{
    return bswap_32(read_buffer[DIGIO_OFFSET]);
}

AmpIO_UInt8 AmpIO::GetDigitalOutput(void) const
{
    // Starting with Version 1.3.0 of this library, the digital outputs are inverted
    // before being returned to the caller because they are inverted in hardware and/or firmware.
    // This way, the digital output state matches the hardware state (i.e., 0 means digital output
    // is at 0V).
    AmpIO_UInt8 dout = static_cast<AmpIO_UInt8>((~(bswap_32(read_buffer[DIGIO_OFFSET])>>12))&0x000f);
    // Firmware versions < 5 have bits in reverse order with respect to schematic
    if (GetFirmwareVersion() < 5)
        dout = BitReverse4[dout];
    return dout;
}

AmpIO_UInt8 AmpIO::GetNegativeLimitSwitches(void) const
{
    return (this->GetDigitalInput()&0x0f00)>>8;
}

AmpIO_UInt8 AmpIO::GetPositiveLimitSwitches(void) const
{
    return (this->GetDigitalInput()&0x00f0)>>4;
}

AmpIO_UInt8 AmpIO::GetHomeSwitches(void) const
{
    return (this->GetDigitalInput()&0x00f);
}

AmpIO_UInt8 AmpIO::GetEncoderChannelA(void) const
{
    return (this->GetDigitalInput()&0x0f000000)>>24;
}

bool AmpIO::GetEncoderChannelA(unsigned int index) const
{
    const AmpIO_UInt8 mask = (0x0001 << index);
    return GetEncoderChannelA()&mask;
}

AmpIO_UInt8 AmpIO::GetEncoderChannelB(void) const
{
    return (this->GetDigitalInput()&0x00f00000)>>20;
}

bool AmpIO::GetEncoderChannelB(unsigned int index) const
{
    const AmpIO_UInt8 mask = (0x0001 << index);
    return GetEncoderChannelB()&mask;
}

AmpIO_UInt8 AmpIO::GetEncoderIndex(void) const
{
    return (this->GetDigitalInput()&0x000f0000)>>16;
}

bool AmpIO::GetEncoderOverflow(unsigned int index) const
{
    if (index < NUM_CHANNELS) {
        return bswap_32(read_buffer[index+ENC_POS_OFFSET]) & ENC_OVER_MASK;
    }
    else {
        std::cerr << "Warning: GetEncoderOverflow, index out of range " << index << std::endl;
    }
    return true; // send error "code"
}

AmpIO_UInt8 AmpIO::GetAmpTemperature(unsigned int index) const
{
    AmpIO_UInt8 temp = 0;
    if (index == 0)
        temp = (bswap_32(read_buffer[TEMP_OFFSET])>>8) & 0x000000ff;
    else if (index == 1)
        temp = bswap_32(read_buffer[TEMP_OFFSET]) & 0x000000ff;
    return temp;
}

AmpIO_UInt32 AmpIO::GetMotorCurrent(unsigned int index) const
{
    if (index >= NUM_CHANNELS)
        return 0L;

    quadlet_t buff;
    buff = bswap_32(read_buffer[index+MOTOR_CURR_OFFSET]);
    buff &= MOTOR_CURR_MASK;       // mask for applicable bits

    return static_cast<AmpIO_UInt32>(buff) & ADC_MASK;
}

AmpIO_UInt32 AmpIO::GetAnalogInput(unsigned int index) const
{
    if (index >= NUM_CHANNELS)
        return 0L;

    quadlet_t buff;
    buff = bswap_32(read_buffer[index+ANALOG_POS_OFFSET]);
    buff &= ANALOG_POS_MASK;       // mask for applicable bits
    buff >>= 16;                   // shift to lsb alignment

    return static_cast<AmpIO_UInt32>(buff) & ADC_MASK;
}

AmpIO_Int32 AmpIO::GetEncoderPosition(unsigned int index) const
{
    if (index < NUM_CHANNELS) {
        return static_cast<AmpIO_Int32>(bswap_32(read_buffer[index + ENC_POS_OFFSET]) & ENC_POS_MASK) - ENC_MIDRANGE;
    }
    return 0;
}

// temp current the enc period velocity is unsigned 16 bits
// for low level function the + MIDRANGE_VEL
AmpIO_UInt32 AmpIO::GetEncoderVelocity(unsigned int index, const bool islatch) const
{
    // buff = [cnter_now, cnter_latch]
    // cnter_latch: tick latched velcotity data
    // cnter_now  : ongoing counting cnter data
    // both are signed 16-bit data
    // Clock = 768 kHz
    // stored in a 32 bit unsiged int

    if (index >= NUM_CHANNELS)
        return 0L;

    quadlet_t buff;
    buff = bswap_32(read_buffer[index+ENC_VEL_OFFSET]);

    AmpIO_UInt32 cnter, cnter_latch;
    cnter_latch = buff & ENC_VEL_MASK;
    cnter = ((buff & 0xFFFF0000) >> 16);

    if (islatch) return cnter_latch;
    else return cnter;
}

AmpIO_Int32 AmpIO::GetEncoderMidRange(void) const
{
    return ENC_MIDRANGE;
}

bool AmpIO::GetPowerStatus(void) const
{
    // Bit 19: MV_GOOD
    return (GetStatus()&0x00080000);
}

bool AmpIO::GetSafetyRelayStatus(void) const
{
    // Bit 17
    return (GetStatus()&0x00020000);
}

bool AmpIO::GetWatchdogTimeoutStatus(void) const
{
    // Bit 23
    return (GetStatus()&0x00800000);
}

bool AmpIO::GetAmpEnable(unsigned int index) const
{
    if (index >= NUM_CHANNELS)
        return false;
    AmpIO_UInt32 mask = (0x00000001 << index);
    return GetStatus()&mask;
}

bool AmpIO::GetAmpStatus(unsigned int index) const
{
    if (index >= NUM_CHANNELS)
        return false;
    AmpIO_UInt32 mask = (0x00000100 << index);
    return GetStatus()&mask;
}

AmpIO_UInt32 AmpIO::GetSafetyAmpDisable(void) const
{
    AmpIO_UInt32 mask = 0x000000F0;
    return (GetStatus() & mask) >> 4;
}


/*******************************************************************************
 * Set commands
 */

void AmpIO::SetPowerEnable(bool state)
{
    AmpIO_UInt32 enable_mask = 0x00080000;
    WriteBufferData[WB_CTRL_OFFSET] |=  enable_mask;
    AmpIO_UInt32 state_mask  = 0x00040000;
    if (state)
        WriteBufferData[WB_CTRL_OFFSET] |=  state_mask;
    else
        WriteBufferData[WB_CTRL_OFFSET] &= ~state_mask;
}

bool AmpIO::SetAmpEnable(unsigned int index, bool state)
{
    if (index < NUM_CHANNELS) {
        AmpIO_UInt32 enable_mask = 0x00000100 << index;
        WriteBufferData[WB_CTRL_OFFSET] |=  enable_mask;
        AmpIO_UInt32 state_mask  = 0x00000001 << index;
        if (state)
            WriteBufferData[WB_CTRL_OFFSET] |=  state_mask;
        else
            WriteBufferData[WB_CTRL_OFFSET] &= ~state_mask;
        return true;
    }
    return false;
}

void AmpIO::SetSafetyRelay(bool state)
{
    AmpIO_UInt32 enable_mask = 0x00020000;
    WriteBufferData[WB_CTRL_OFFSET] |=  enable_mask;
    AmpIO_UInt32 state_mask  = 0x00010000;
    if (state)
        WriteBufferData[WB_CTRL_OFFSET] |=  state_mask;
    else
        WriteBufferData[WB_CTRL_OFFSET] &= ~state_mask;
}

bool AmpIO::SetMotorCurrent(unsigned int index, AmpIO_UInt32 sdata)
{
    quadlet_t data = 0x00;
    data = VALID_BIT | ((BoardId & 0x0F) << 24) | DAC_WR_A | (sdata & DAC_MASK);

    if (index < NUM_CHANNELS) {
        WriteBufferData[index+WB_CURR_OFFSET] = bswap_32(data);
        return true;
    }
    else
        return false;
}

/*******************************************************************************
 * Read commands
 */

AmpIO_UInt32 AmpIO::ReadStatus(void) const
{
    AmpIO_UInt32 read_data = 0;
    if (port) port->ReadQuadlet(BoardId, 0, read_data);
    return read_data;
}

bool AmpIO::ReadPowerStatus(void) const
{
    return (ReadStatus()&0x00080000);

}

bool AmpIO::ReadSafetyRelayStatus(void) const
{
    return (ReadStatus()&0x00020000);
}

AmpIO_UInt32 AmpIO::ReadSafetyAmpDisable(void) const
{
    AmpIO_UInt32 read_data = 0;
    // 11: quadlet read address for Safety Amp Disable
    if (port) port->ReadQuadlet(BoardId, 11, read_data);
    return read_data & 0x0000000F;
}

bool AmpIO::ReadEncoderPreload(unsigned int index, AmpIO_Int32 &sdata) const
{
    bool ret = false;
    if (port && (index < NUM_CHANNELS)) {
        AmpIO_UInt32 read_data;
        unsigned int channel = (index+1) << 4;
        ret = port->ReadQuadlet(BoardId, channel | ENC_LOAD_OFFSET, read_data);
        if (ret) sdata = static_cast<AmpIO_Int32>(read_data);
    }
    return ret;
}

bool AmpIO::ReadDoutControl(unsigned int index, AmpIO_UInt16 &countsHigh, AmpIO_UInt16 &countsLow)
{
    countsHigh = 0;
    countsLow = 0;
    if (GetFirmwareVersion() < 5) return false;

    AmpIO_UInt32 read_data;
    unsigned int channel = (index+1) << 4;
    if (port && (index < NUM_CHANNELS)) {
        if (port->ReadQuadlet(BoardId, channel | DOUT_CTRL_OFFSET, read_data)) {
<<<<<<< HEAD
            countsHigh = static_cast<AmpIO_UInt16>(read_data >> 16);
            countsLow  = static_cast<AmpIO_UInt16>(read_data);
=======
            read_data = bswap_32(read_data);
            // Starting with Version 1.3.0 of this library, we swap the high and low times
            // because the digital outputs are inverted in hardware.
            countsLow = static_cast<AmpIO_UInt16>(read_data >> 16);
            countsHigh  = static_cast<AmpIO_UInt16>(read_data);
>>>>>>> acefd2e5
            return true;
        }
    }
    return false;
}

/*******************************************************************************
 * Write commands
 */

bool AmpIO::WritePowerEnable(bool state)
{
    AmpIO_UInt32 write_data = state ? PWR_ENABLE : PWR_DISABLE;
    return (port ? port->WriteQuadlet(BoardId, 0, write_data) : false);
}

bool AmpIO::WriteAmpEnable(AmpIO_UInt8 mask, AmpIO_UInt8 state)
{
    quadlet_t write_data = (mask << 8) | state;
    return (port ? port->WriteQuadlet(BoardId, 0, write_data) : false);
}

bool AmpIO::WriteSafetyRelay(bool state)
{
    AmpIO_UInt32 write_data = state ? RELAY_ON : RELAY_OFF;
    return (port ? port->WriteQuadlet(BoardId, 0, write_data) : false);
}

bool AmpIO::WriteEncoderPreload(unsigned int index, AmpIO_Int32 sdata)
{
    unsigned int channel = (index+1) << 4;

    if ((sdata >= ENC_MIDRANGE)
            || (sdata < -ENC_MIDRANGE)) {
        std::cerr << "Error: WriteEncoderPreload, preload out of range" << std::endl;
        return false;
    }
    if (port && (index < NUM_CHANNELS)) {
        return port->WriteQuadlet(BoardId, channel | ENC_LOAD_OFFSET, static_cast<AmpIO_UInt32>(sdata + ENC_MIDRANGE));
    } else {
        return false;
    }
}

bool AmpIO::WriteDigitalOutput(AmpIO_UInt8 mask, AmpIO_UInt8 bits)
{
    // Firmware versions < 5 have bits in reverse order with respect to schematic
    if (GetFirmwareVersion() < 5) {
        mask = BitReverse4[mask&0x0f];
        bits = BitReverse4[bits&0x0f];
    }
<<<<<<< HEAD
    quadlet_t write_data = (mask << 8) | bits;
    return port->WriteQuadlet(BoardId, 6, write_data);
=======
    // Starting with Version 1.3.0 of this library, the digital outputs are inverted
    // before being sent because they are inverted in hardware and/or firmware.
    // This way, the digital output state matches the hardware state (i.e., 0 means digital output
    // is at 0V).
    quadlet_t write_data = (mask << 8) | ((~bits)&0x0f);
    return port->WriteQuadlet(BoardId, 6, bswap_32(write_data));
>>>>>>> acefd2e5
}

bool AmpIO::WriteWatchdogPeriod(AmpIO_UInt32 counts)
{
    // period = counts(16 bits) * 5.208333 us (default = 0 = no timeout)
    return port->WriteQuadlet(BoardId, 3, counts);
}

bool AmpIO::WriteDoutControl(unsigned int index, AmpIO_UInt16 countsHigh, AmpIO_UInt16 countsLow)
{
    if (GetFirmwareVersion() < 5) return false;
 
    // Counter frequency = 49.152 MHz --> 1 count is about 0.02 uS
    //    Max high/low time = (2^16-1)/49.152 usec = 1333.3 usec = 1.33 msec
    //    The max PWM period with full adjustment of duty cycle (1-65535) is (2^16-1+1)/49.152 usec = 1.33 msec
    unsigned int channel = (index+1) << 4;
    if (port && (index < NUM_CHANNELS)) {
<<<<<<< HEAD
        AmpIO_UInt32 counts = (static_cast<AmpIO_UInt32>(countsHigh) << 16) | countsLow;
        return port->WriteQuadlet(BoardId, channel | DOUT_CTRL_OFFSET, counts);
=======
        // Starting with Version 1.3.0 of this library, we swap the high and low times
        // because the digital outputs are inverted in hardware.
        AmpIO_UInt32 counts = (static_cast<AmpIO_UInt32>(countsLow) << 16) | countsHigh;
        return port->WriteQuadlet(BoardId, channel | DOUT_CTRL_OFFSET, bswap_32(counts));
>>>>>>> acefd2e5
    } else {
        return false;
    }
}

bool AmpIO::WritePWM(unsigned int index, double freq, double duty)
{
    // Check for valid frequency (also avoid divide by 0)
    if (freq <= 375.0) return false;
    // Check for valid duty cycle (0-1)
    if ((duty < 0.0) || (duty > 1.0)) return false;
    // Compute high time and low time (in counts). Note that we return false
    // if either time is greater than 16 bits, rather than attempting to adjust.
    // Starting with Version 1.3.0 of this library, digital outputs are inverted
    // to match the actual output. This function does not need to be changed,
    // however,  because the inversion is performed in WriteDoutControl and
    // WriteDigitalOutput.
    AmpIO_UInt32 highTime = GetDoutCounts(duty/freq);
    if (highTime > 65535L) return false;
    AmpIO_UInt32 lowTime = GetDoutCounts((1.0-duty)/freq);
    if (lowTime > 65535L) return false;
    // Following can occur if frequency is too high
    if ((highTime == 0) && (lowTime == 0)) return false;
    bool ret;
    // If highTime is 0, then turn off PWM at low value
    if (highTime == 0) {
        ret = WriteDoutControl(index, 0, 0);
        ret &= WriteDigitalOutput((1<<index), 0);
    }
    // If lowTime is 0, then turn off PWM at high value
    else if (lowTime == 0) {
        ret = WriteDoutControl(index, 0, 0);
        ret &= WriteDigitalOutput((1<<index), 1);
    }
    else
        ret = WriteDoutControl(index, static_cast<AmpIO_UInt16>(highTime), static_cast<AmpIO_UInt16>(lowTime));
    return ret;
}

AmpIO_UInt32 AmpIO::GetDoutCounts(double time) const
{
    return static_cast<AmpIO_UInt32>((FPGA_sysclk_MHz*1e6)*time + 0.5);
}

/*******************************************************************************
 * PROM commands (M25P16)
 *    data e.g. 0x9f000000 the higher 8-bit is M25P16 cmd
 *    see DataSheet Table 5: Command Set Codes
 */

AmpIO_UInt32 AmpIO::PromGetId(void)
{
    AmpIO_UInt32 id = 0;
    quadlet_t data = 0x9f000000;
    if (port->WriteQuadlet(BoardId, 0x08, data)) {
        port->PromDelay();
        // Should be ready by now...
        PromGetResult(id);
    }
    return id;
}

bool AmpIO::PromGetStatus(AmpIO_UInt32 &status, PromType type)
{
    quadlet_t data = 0x05000000;
    nodeaddr_t address = GetPromAddress(type, true);

    bool ret = port->WriteQuadlet(BoardId, address, data);
    if (ret) {
        port->PromDelay();
        // Should be ready by now...
        ret = PromGetResult(status, type);
    }
    return ret;
}

bool AmpIO::PromGetResult(AmpIO_UInt32 &result, PromType type)
{
    quadlet_t read_data;
    nodeaddr_t address = GetPromAddress(type, false);

    bool ret = port->ReadQuadlet(BoardId, address, read_data);
    if (ret)
        result = static_cast<AmpIO_UInt32>(read_data);
    return ret;
}

bool AmpIO::PromReadData(AmpIO_UInt32 addr, AmpIO_UInt8 *data,
                         unsigned int nbytes)
{
    AmpIO_UInt32 addr24 = addr&0x00ffffff;
    if (addr24+nbytes > 0x00ffffff)
        return false;
    quadlet_t write_data = 0x03000000|addr24;  // 03h = Read Data Bytes
    AmpIO_UInt32 page = 0;
    while (page < nbytes) {
        unsigned int bytesToRead = ((nbytes-page)<256u) ? (nbytes-page) : 256u;
        if (!port->WriteQuadlet(BoardId, 0x08, write_data))
            return false;
        // Read FPGA status register; if 4 LSB are 0, command has finished.
        // The IEEE-1394 clock is 24.576 MHz, so it should take
        // about 256*8*(1/24.576) = 83.3 microseconds to read 256 bytes.
        // Experimentally, 1 iteration of the loop below is sufficient
        // most of the time, with 2 iterations required occasionally.
        quadlet_t read_data = 0x000f;
        int i;
        const int MAX_LOOP_CNT = 8;
        for (i = 0; (i < MAX_LOOP_CNT) && read_data; i++) {
            Amp1394_Sleep(0.00001);   // 10 usec
            if (!port->ReadQuadlet(BoardId, 0x08, read_data)) return false;
            read_data = read_data&0x000f;
        }
        if (i == MAX_LOOP_CNT) {
            std::cout << "PromReadData: command failed to finish, status = "
                      << std::hex << read_data << std::dec << std::endl;
            return false;
        }
        // Now, read result. This should be the number of quadlets written.
        AmpIO_UInt32 nRead;
        if (!PromGetResult(nRead)) {
            std::cout << "PromReadData: failed to get PROM result" << std::endl;
            return false;
        }
        nRead *= 4;
        if (nRead != 256) { // should never happen
            std::cout << "PromReadData: incorrect number of bytes = "
                      << nRead << std::endl;
            return false;
        }

        AmpIO_UInt32 fver = GetFirmwareVersion();
        nodeaddr_t address;
        if (fver >= 4) {address = 0x2000;}
        else {address = 0xc0;}
        if (!port->ReadBlock(BoardId, address, (quadlet_t *)(data+page), bytesToRead))
            return false;
        write_data += bytesToRead;
        page += bytesToRead;
    }
    return true;
}

bool AmpIO::PromWriteEnable(PromType type)
{
    quadlet_t write_data = 0x06000000;
    nodeaddr_t address = GetPromAddress(type, true);
    return port->WriteQuadlet(BoardId, address, write_data);
}

bool AmpIO::PromWriteDisable(PromType type)
{
    quadlet_t write_data = 0x04000000;
    nodeaddr_t address = GetPromAddress(type, true);
    return port->WriteQuadlet(BoardId, address, write_data);
}

bool AmpIO::PromSectorErase(AmpIO_UInt32 addr, const ProgressCallback cb)
{
    PromWriteEnable();
    quadlet_t write_data = 0xd8000000 | (addr&0x00ffffff);
    if (!port->WriteQuadlet(BoardId, 0x08, write_data))
        return false;
    // Wait for erase to finish
    AmpIO_UInt32 status;
    if (!PromGetStatus(status))
        return false;
    while (status) {
        PROGRESS_CALLBACK(cb, false);
        if (!PromGetStatus(status))
            return false;
    }
    return true;
}

int AmpIO::PromProgramPage(AmpIO_UInt32 addr, const AmpIO_UInt8 *bytes,
                           unsigned int nbytes, const ProgressCallback cb)
{
    const unsigned int MAX_PAGE = 256;  // 64 quadlets
    if (nbytes > MAX_PAGE) {
        std::ostringstream msg;
        msg << "PromProgramPage: error, nbytes = " << nbytes
            << " (max = " << MAX_PAGE << ")";
        ERROR_CALLBACK(cb, msg);
        return -1;
    }
    PromWriteEnable();
    // Block write of the data (+1 quad for command)
    AmpIO_UInt8 page_data[MAX_PAGE+sizeof(quadlet_t)];
    quadlet_t *data_ptr = reinterpret_cast<quadlet_t *>(page_data);
    // First quadlet is the "page program" instruction (0x02)
    data_ptr[0] = bswap_32(0x02000000 | (addr & 0x00ffffff));
    // Remaining quadlets are the data to be programmed. These do not
    // need to be byte-swapped.
    memcpy(page_data+sizeof(quadlet_t), bytes, nbytes);

    // select address based on firmware version number
    AmpIO_UInt32 fver = GetFirmwareVersion();
    nodeaddr_t address;
    if (fver >= 4) {address = 0x2000;}
    else {address = 0xc0;}
    if (!port->WriteBlock(BoardId, address, data_ptr, nbytes+sizeof(quadlet_t)))
        return -1;
    // Read FPGA status register; if 4 LSB are 0, command has finished
    quadlet_t read_data;
    if (!port->ReadQuadlet(BoardId, 0x08, read_data)) return -1;
    while (read_data&0x000f) {
        PROGRESS_CALLBACK(cb, -1);
        if (!port->ReadQuadlet(BoardId, 0x08, read_data)) return -1;
    }
    if (read_data & 0xff000000) { // shouldn't happen
        std::ostringstream msg;
        msg << "PromProgramPage: FPGA error = " << read_data;
        ERROR_CALLBACK(cb, msg);
    }
    // Now, read result. This should be the number of quadlets written.
    AmpIO_UInt32 nWritten;
    if (!PromGetResult(nWritten)) {
        std::ostringstream msg;
        msg << "PromProgramPage: could not get PROM result";
        ERROR_CALLBACK(cb, msg);
    }
    if (nWritten > 0)
        nWritten = 4*(nWritten-1);  // convert from quadlets to bytes
    if (nWritten != nbytes) {
        std::ostringstream msg;
        msg << "PromProgramPage: wrote " << nWritten << " of "
            << nbytes << " bytes";
        ERROR_CALLBACK(cb, msg);
    }
    // Wait for "Write in Progress" bit to be cleared
    AmpIO_UInt32 status;
    bool ret = PromGetStatus(status);
    while (status&MASK_WIP) {
        if (ret) {
            PROGRESS_CALLBACK(cb, 0);
        }
        else {
            std::ostringstream msg;
            msg << "PromProgramPage: could not get PROM status" << std::endl;
            ERROR_CALLBACK(cb, msg);
        }
        ret = PromGetStatus(status);
    }
    return nWritten;
}


nodeaddr_t AmpIO::GetPromAddress(PromType type, bool isWrite)
{
    if (type == PROM_M25P16 && isWrite)
        return 0x0008;
    else if (type == PROM_M25P16 && !isWrite)
        return 0x0009;
    else if (type == PROM_25AA128 && isWrite)
        return 0x3000;
    else if (type == PROM_25AA128 && !isWrite)
        return 0x3002;
    else
        std::cerr << "Error: unsupported PROM type" << std::endl;

    return 0x00;
}


// ********************** QLA PROM ONLY Methods ***********************************
bool AmpIO::PromReadByte25AA128(AmpIO_UInt16 addr, AmpIO_UInt8 &data)
{
    // 8-bit cmd + 16-bit addr (2 MSBs ignored)
    AmpIO_UInt32 result = 0x00000000;
    quadlet_t write_data = 0x03000000|(addr << 8);
    nodeaddr_t address = GetPromAddress(PROM_25AA128, true);

    if (port->WriteQuadlet(BoardId, address, write_data)) {
        port->PromDelay();
        // Should be ready by now...
        if (!PromGetResult(result, PROM_25AA128))
            return false;
        // Get the last 8-bit of result
        data = result & 0xFF;
        return true;
    } else {
        data = 0x00;
        return false;
    }
}

bool AmpIO::PromWriteByte25AA128(AmpIO_UInt16 addr, const AmpIO_UInt8 &data)
{
    // enable write
    PromWriteEnable(PROM_25AA128);
    Amp1394_Sleep(0.0001);   // 100 usec

    // 8-bit cmd + 16-bit addr + 8-bit data
    quadlet_t write_data = 0x02000000|(addr << 8)|data;
    nodeaddr_t address = GetPromAddress(PROM_25AA128, true);
    if (port->WriteQuadlet(BoardId, address, write_data)) {
        // wait 5ms for the PROM to be ready to take new commands
        Amp1394_Sleep(0.005);
        return true;
    }
    else
        return false;
}


// Read block data (quadlet)
bool AmpIO::PromReadBlock25AA128(AmpIO_UInt16 addr, quadlet_t *data, unsigned int nquads)
{
    // nquads sanity check
    if (nquads == 0 || nquads > 16) {
        std::cout << "invalid number of quadlets" << std::endl;
        return false;
    }

    // trigger read
    quadlet_t write_data = 0xFE000000|(addr << 8)|(nquads-1);
    nodeaddr_t address = GetPromAddress(PROM_25AA128, true);
    if (!port->WriteQuadlet(BoardId, address, write_data))
        return false;

    // get result
    if (!port->ReadBlock(BoardId, address, data, nquads * 4))
        return false;
    else
        return true;
}


// Write block data (quadlet)
bool AmpIO::PromWriteBlock25AA128(AmpIO_UInt16 addr, quadlet_t *data, unsigned int nquads)
{
    // address sanity check
    if (nquads == 0 || nquads > 16) {
        std::cout << "invalid number of quadlets" << std::endl;
        return false;
    }

    // block write data to buffer
    if (!port->WriteBlock(BoardId, 0x3100, data, nquads*4))
        return false;

    // enable write
    PromWriteEnable(PROM_25AA128);

    // trigger write
    quadlet_t write_data = 0xFF000000|(addr << 8)|(nquads-1);
    nodeaddr_t address = GetPromAddress(PROM_25AA128, true);
    return port->WriteQuadlet(BoardId, address, write_data);
}

// ********************** KSZ8851 Ethernet Controller Methods ***********************************

bool AmpIO::ResetKSZ8851()
{
    if (GetFirmwareVersion() < 5) return false;
    quadlet_t write_data = 0x04000000;
    return port->WriteQuadlet(BoardId, 12, write_data);
}

bool AmpIO::WriteKSZ8851Reg(AmpIO_UInt8 addr, const AmpIO_UInt8 &data)
{
    if (GetFirmwareVersion() < 5) return false;
    quadlet_t write_data = 0x02000000 | (static_cast<quadlet_t>(addr) << 16) | data;
    return port->WriteQuadlet(BoardId, 12, write_data);
}

bool AmpIO::WriteKSZ8851Reg(AmpIO_UInt8 addr, const AmpIO_UInt16 &data)
{
    if (GetFirmwareVersion() < 5) return false;
    quadlet_t write_data = 0x03000000 | (static_cast<quadlet_t>(addr) << 16) | data;
    return port->WriteQuadlet(BoardId, 12, write_data);
}

bool AmpIO::ReadKSZ8851Reg(AmpIO_UInt8 addr, AmpIO_UInt8 &data)
{
    if (GetFirmwareVersion() < 5) return false;
    quadlet_t write_data = (static_cast<quadlet_t>(addr) << 16) | data;
    if (!port->WriteQuadlet(BoardId, 12, write_data))
        return false;
    quadlet_t read_data;
    if (!port->ReadQuadlet(BoardId, 12, read_data))
        return false;
    // Bit 31 indicates whether Ethernet is present
    if (!(read_data&0x80000000)) return false;
    // Bit 30 indicates whether last command had an error
    if (read_data&0x40000000) return false;
    data = static_cast<AmpIO_UInt8>(read_data);
    return true;
}

bool AmpIO::ReadKSZ8851Reg(AmpIO_UInt8 addr, AmpIO_UInt16 &data)
{
    if (GetFirmwareVersion() < 5) return false;
    quadlet_t write_data = 0x01000000 | (static_cast<quadlet_t>(addr) << 16) | data;
    if (!port->WriteQuadlet(BoardId, 12, write_data)) {
        std::cout << "WriteQuadlet failed" << std::endl;
        return false;
    }
    quadlet_t read_data;
    if (!port->ReadQuadlet(BoardId, 12, read_data)) {
        std::cout << "ReadQuadlet failed" << std::endl;
        return false;
    }
    // Bit 31 indicates whether Ethernet is present
    if (!(read_data&0x80000000)) return false;
    // Bit 30 indicates whether last command had an error
    if (read_data&0x40000000) return false;
    data = static_cast<AmpIO_UInt16>(read_data);
    return true;
}

// DMA access (no address specified)
// This assumes that the chip has already been placed in DMA mode
// (e.g., by writing to register 0x82).

bool AmpIO::WriteKSZ8851DMA(const AmpIO_UInt16 &data)
{
    if (GetFirmwareVersion() < 5) return false;
    quadlet_t write_data = 0x0B000000 | data;
    return port->WriteQuadlet(BoardId, 12, write_data);
}

bool AmpIO::ReadKSZ8851DMA(AmpIO_UInt16 &data)
{
    if (GetFirmwareVersion() < 5) return false;
    quadlet_t write_data = 0x09000000 | data;
    if (!port->WriteQuadlet(BoardId, 12, write_data))
        return false;
    quadlet_t read_data;
    if (!port->ReadQuadlet(BoardId, 12, read_data))
        return false;
    // Bit 31 indicates whether Ethernet is present
    if (!(read_data&0x80000000)) return false;
    // Bit 30 indicates whether last command had an error
    if (read_data&0x40000000) return false;
    data = static_cast<AmpIO_UInt16>(read_data);
    return true;
}

AmpIO_UInt16 AmpIO::ReadKSZ8851ChipID()
{
    AmpIO_UInt16 data;
    if (ReadKSZ8851Reg(0xC0, data))
        return data;
    else
        return 0;
}

AmpIO_UInt16 AmpIO::ReadKSZ8851Status()
{
    if (GetFirmwareVersion() < 5) return 0;
    quadlet_t read_data;
    if (!port->ReadQuadlet(BoardId, 12, read_data))
        return 0;
    return static_cast<AmpIO_UInt16>(read_data>>16);
}<|MERGE_RESOLUTION|>--- conflicted
+++ resolved
@@ -492,16 +492,10 @@
     unsigned int channel = (index+1) << 4;
     if (port && (index < NUM_CHANNELS)) {
         if (port->ReadQuadlet(BoardId, channel | DOUT_CTRL_OFFSET, read_data)) {
-<<<<<<< HEAD
-            countsHigh = static_cast<AmpIO_UInt16>(read_data >> 16);
-            countsLow  = static_cast<AmpIO_UInt16>(read_data);
-=======
-            read_data = bswap_32(read_data);
             // Starting with Version 1.3.0 of this library, we swap the high and low times
             // because the digital outputs are inverted in hardware.
             countsLow = static_cast<AmpIO_UInt16>(read_data >> 16);
             countsHigh  = static_cast<AmpIO_UInt16>(read_data);
->>>>>>> acefd2e5
             return true;
         }
     }
@@ -553,17 +547,12 @@
         mask = BitReverse4[mask&0x0f];
         bits = BitReverse4[bits&0x0f];
     }
-<<<<<<< HEAD
-    quadlet_t write_data = (mask << 8) | bits;
-    return port->WriteQuadlet(BoardId, 6, write_data);
-=======
     // Starting with Version 1.3.0 of this library, the digital outputs are inverted
     // before being sent because they are inverted in hardware and/or firmware.
     // This way, the digital output state matches the hardware state (i.e., 0 means digital output
     // is at 0V).
     quadlet_t write_data = (mask << 8) | ((~bits)&0x0f);
-    return port->WriteQuadlet(BoardId, 6, bswap_32(write_data));
->>>>>>> acefd2e5
+    return port->WriteQuadlet(BoardId, 6, write_data);
 }
 
 bool AmpIO::WriteWatchdogPeriod(AmpIO_UInt32 counts)
@@ -581,15 +570,10 @@
     //    The max PWM period with full adjustment of duty cycle (1-65535) is (2^16-1+1)/49.152 usec = 1.33 msec
     unsigned int channel = (index+1) << 4;
     if (port && (index < NUM_CHANNELS)) {
-<<<<<<< HEAD
-        AmpIO_UInt32 counts = (static_cast<AmpIO_UInt32>(countsHigh) << 16) | countsLow;
-        return port->WriteQuadlet(BoardId, channel | DOUT_CTRL_OFFSET, counts);
-=======
         // Starting with Version 1.3.0 of this library, we swap the high and low times
         // because the digital outputs are inverted in hardware.
         AmpIO_UInt32 counts = (static_cast<AmpIO_UInt32>(countsLow) << 16) | countsHigh;
-        return port->WriteQuadlet(BoardId, channel | DOUT_CTRL_OFFSET, bswap_32(counts));
->>>>>>> acefd2e5
+        return port->WriteQuadlet(BoardId, channel | DOUT_CTRL_OFFSET, counts);
     } else {
         return false;
     }
