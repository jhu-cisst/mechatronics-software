/* -*- Mode: C++; tab-width: 4; indent-tabs-mode: nil; c-basic-offset: 4 -*-    */
/* ex: set filetype=cpp softtabstop=4 shiftwidth=4 tabstop=4 cindent expandtab: */

/*
  Author(s):  Zihan Chen, Peter Kazanzides, Jie Ying Wu

  (C) Copyright 2011-2019 Johns Hopkins University (JHU), All Rights Reserved.

--- begin cisst license - do not edit ---

This software is provided "as is" under an open source license, with
no warranty.  The complete license can be found in license.txt and
http://www.cisst.org/cisst/license.txt.

--- end cisst license ---
*/

#include <iostream>
#include <sstream>

#include "AmpIO.h"
#include "FirewirePort.h"
#include "Amp1394Time.h"

#ifdef _MSC_VER
#include <stdlib.h>
inline quadlet_t bswap_32(quadlet_t data) { return _byteswap_ulong(data); }
#else
#include <byteswap.h>
#endif

const AmpIO_UInt32 VALID_BIT        = 0x80000000;  /*!< High bit of 32-bit word */
const AmpIO_UInt32 MIDRANGE_ADC     = 0x00008000;  /*!< Midrange value of ADC bits */
const AmpIO_UInt32 ENC_PRELOAD      = 0x007fffff;  /*!< Encoder position preload value */
const AmpIO_Int32  ENC_MIDRANGE     = 0x00800000;  /*!< Encoder position midrange value */

const AmpIO_UInt32 PWR_ENABLE       = 0x000c0000;  /*!< Turn pwr_en on             */
const AmpIO_UInt32 PWR_DISABLE      = 0x00080000;  /*!< Turn pwr_en off            */
const AmpIO_UInt32 RELAY_ON         = 0x00030000;  /*!< Turn safety relay on       */
const AmpIO_UInt32 RELAY_OFF        = 0x00020000;  /*!< Turn safety relay off      */
const AmpIO_UInt32 ENABLE_MASK      = 0x0000ffff;  /*!< Mask for power enable bits */
const AmpIO_UInt32 MOTOR_CURR_MASK  = 0x0000ffff;  /*!< Mask for motor current adc bits */
const AmpIO_UInt32 ANALOG_POS_MASK  = 0xffff0000;  /*!< Mask for analog pot ADC bits */
const AmpIO_UInt32 ADC_MASK         = 0x0000ffff;  /*!< Mask for right aligned ADC bits */
const AmpIO_UInt32 DAC_MASK         = 0x0000ffff;  /*!< Mask for 16-bit DAC values */
const AmpIO_UInt32 ENC_POS_MASK     = 0x00ffffff;  /*!< Encoder position mask (24 bits) */
const AmpIO_UInt32 ENC_OVER_MASK    = 0x01000000;  /*!< Encoder bit overflow mask */
const AmpIO_UInt32 ENC_VEL_MASK_16  = 0x0000ffff;  /*!< Mask for encoder velocity (period) bits, Firmware Version <=5 (16 bits) */
const AmpIO_UInt32 ENC_VEL_MASK_22  = 0x003fffff;  /*!< Mask for encoder velocity (period) bits, Firmware Version >=6 (22 bits) */

// Following masks are a refactored version to read ther most recent quarter-cycle period and the previous on eof the same type.
// This is simplified for Firmware Rev >6 by increasing the packet size and putting the bits together
const AmpIO_UInt32 ENC_VEL_QTR_MASK   = 0x00ffffff;   /*!< Mask (into encoder freq/acc) for lower 8 bits of most recent quarter-cycle period */
const AmpIO_UInt32 ENC_VEL_SUM_MASK   = 0x03ffffff;   /*!< Mask (into encoder freq/acc) for all 20 bits of previous quarter-cycle period */


const AmpIO_UInt32 ENC_ACC_REC_MS_MASK   = 0xfff00000;   /*!< Mask (into encoder freq/acc) for upper 12 bits of most recent quarter-cycle period */
const AmpIO_UInt32 ENC_ACC_REC_LS_MASK   = 0x3fc00000; /*!< Mask (into encoder period) for lower 8 bits of most recent quarter-cycle period */
const AmpIO_UInt32 ENC_ACC_PREV_MASK     = 0x000fffff; /*!< Mask (into encoder period) for all 20 bits of previous quarter-cycle period */ 

// Following offsets are for FPGA Firmware Version 6+ (22 bits)
// (Note that older versions of software assumed that Firmware Version 6 would have different bit assignments)
const AmpIO_UInt32 ENC_VEL_OVER_MASK   = 0x80000000;  /*!< Mask for encoder velocity (period) overflow bit */
const AmpIO_UInt32 ENC_DIR_MASK        = 0x40000000;  /*!< Mask for encoder velocity (period) direction bit */

const AmpIO_UInt32 DAC_WR_A         = 0x00300000;  /*!< Command to write DAC channel A */

const double FPGA_sysclk_MHz        = 49.152;      /* FPGA sysclk in MHz (from FireWire) */
const double VEL_PERD               = 1.0/49152000;    /* Clock period for velocity measurements (Rev >6 firmware) */
const double VEL_PERD_REV6          = 1.0/3072000;    /* Slower clock for velocity measurements (Rev 6 firmware) */
const double VEL_PERD_OLD           = 1.0/768000;     /* Slower clock for velocity measurements (prior to Rev 6 firmware) */

// PROGRESS_CALLBACK: inform the caller when the software is busy waiting: in this case,
//                    the parameter is NULL, but the function returns an error if
//                    the callback returns false.
// ERROR_CALLBACK:    inform the caller of an error; in this case, the error message
//                    (char *) is passed as a parameter, and the return value is ignored.

#define PROGRESS_CALLBACK(CB, ERR)             \
    if (CB) { if (!(*CB)(0)) return ERR; }     \
    else std::cout << '.';

#define ERROR_CALLBACK(CB, MSG)         \
    if (CB) (*CB)(MSG.str().c_str());   \
    else { std::cerr << MSG.str() << std::endl; }


AmpIO_UInt8 BitReverse4[16] = { 0x0, 0x8, 0x4, 0xC,         // 0000, 0001, 0010, 0011
                                0x2, 0xA, 0x6, 0xE,         // 0100, 0101, 0110, 0111
                                0x1, 0x9, 0x5, 0xD,         // 1000, 1001, 1010, 1011
                                0x3, 0xB, 0x7, 0xF };       // 1100, 1101, 1110, 1111

AmpIO::AmpIO(AmpIO_UInt8 board_id, unsigned int numAxes) : BoardIO(board_id), NumAxes(numAxes)
{
    memset(read_buffer, 0, sizeof(read_buffer));
    memset(write_buffer_internal, 0, sizeof(write_buffer_internal));

    // Set members in base class.
    ReadBufferSize = sizeof(read_buffer);
    ReadBuffer = read_buffer;
    WriteBufferSize = sizeof(write_buffer_internal);
    InitWriteBuffer(0, 0);
}

AmpIO::~AmpIO()
{
    if (port) {
        std::cerr << "Warning: AmpIO being destroyed while still in use by FirewirePort" << std::endl;
        port->RemoveBoard(this);
    }
}

void AmpIO::InitWriteBuffer(quadlet_t *buf, size_t data_offset)
{
    if (buf) {
        WriteBuffer = buf;
        WriteBufferData = buf + data_offset;
        memset(WriteBufferData, 0, WriteBufSize*sizeof(quadlet_t));
    }
    else {
        WriteBuffer = write_buffer_internal;
        WriteBufferData = write_buffer_internal;
    }
}

bool AmpIO::WriteBufferResetsWatchdog(void) const
{
    return
        (bswap_32(WriteBufferData[WB_CURR_OFFSET + 0]) & VALID_BIT)
        | (bswap_32(WriteBufferData[WB_CURR_OFFSET + 1]) & VALID_BIT)
        | (bswap_32(WriteBufferData[WB_CURR_OFFSET + 2]) & VALID_BIT)
        | (bswap_32(WriteBufferData[WB_CURR_OFFSET + 3]) & VALID_BIT);
}

AmpIO_UInt32 AmpIO::GetFirmwareVersion(void) const
{
    return (port ? port->GetFirmwareVersion(BoardId) : 0);
}

std::string AmpIO::GetFPGASerialNumber(void)
{
    // Format: FPGA 1234-56 (12 bytes) or FPGA 1234-567 (13 bytes).
    // Note that on PROM, the string is terminated by 0xff because the sector
    // is first erased (all bytes set to 0xff) before the string is written.
    AmpIO_UInt32 address = 0x001FFF00;
    char data[20];
    std::string sn;
    const size_t FPGASNSize = 13;
    const size_t bytesToRead = (FPGASNSize+3)&0xFC;  // must be multiple of 4

    data[FPGASNSize] = 0;    // Make sure null-terminated
    if (PromReadData(address, (AmpIO_UInt8 *)data, bytesToRead)) {
        if (strncmp(data, "FPGA ", 5) == 0) {
            char *p = strchr(data+5, 0xff);
            if (p) *p = 0;      // Null terminate at first 0xff
            sn.assign(data+5);
        }
    }
    else
        std::cerr << "AmpIO::GetFPGASerialNumber: failed to read FPGA Serial Number" << std::endl;
    return sn;
}

std::string AmpIO::GetQLASerialNumber(void)
{
    // Format: QLA 1234-56 or QLA 1234-567.
    // String is terminated by 0 or 0xff.
    AmpIO_UInt16 address = 0x0000;
    AmpIO_UInt8 data[20];
    const size_t QLASNSize = 12;
    std::string sn;

    data[QLASNSize] = 0;  // make sure null-terminated
    for (size_t i = 0; i < QLASNSize; i++) {
        if (!PromReadByte25AA128(address, data[i])) {
            std::cerr << "AmpIO::GetQLASerialNumber: failed to get QLA Serial Number" << std::endl;
            break;
        }
        if (data[i] == 0xff)
            data[i] = 0;
        address += 1;
    }
    if (strncmp((char *)data, "QLA ", 4) == 0)
        sn.assign((char *)data+4);
    return sn;
}

void AmpIO::DisplayReadBuffer(std::ostream &out) const
{
    // first two quadlets are timestamp and status, resp.
    out << std::hex << bswap_32(read_buffer[0]) << std::endl;
    out << std::hex << bswap_32(read_buffer[1]) << std::endl;
    // next two quadlets are digital I/O and amplifier temperature
    out << std::hex << bswap_32(read_buffer[2]) << std::endl;
    out << std::hex << bswap_32(read_buffer[3]) << std::endl;

    // remaining quadlets are in 4 groups of NUM_CHANNELS as follows:
    //   - motor current and analog pot per channel
    //   - encoder position per channel
    //   - encoder velocity per channel
    //   - encoder frequency per channel
    for (int i=4; i<ReadBufSize; i++) {
        out << std::hex << bswap_32(read_buffer[i]) << " ";
        if (!((i-1)%NUM_CHANNELS)) out << std::endl;
    }
    out << std::dec;
}

bool AmpIO::HasEthernet(void) const
{
    if (GetFirmwareVersion() < 5) return false;
    quadlet_t read_data;
    if (!port->ReadQuadlet(BoardId, 12, read_data))
        return false;
    // Bit 31 indicates whether Ethernet is present
    return (read_data&0x80000000);
}

AmpIO_UInt32 AmpIO::GetStatus(void) const
{
    return bswap_32(read_buffer[STATUS_OFFSET]);
}

AmpIO_UInt32 AmpIO::GetTimestamp(void) const
{
    return bswap_32(read_buffer[TIMESTAMP_OFFSET]);
}

AmpIO_UInt32 AmpIO::GetDigitalInput(void) const
{
    return bswap_32(read_buffer[DIGIO_OFFSET]);
}

AmpIO_UInt8 AmpIO::GetDigitalOutput(void) const
{
    // Starting with Version 1.3.0 of this library, the digital outputs are inverted
    // before being returned to the caller because they are inverted in hardware and/or firmware.
    // This way, the digital output state matches the hardware state (i.e., 0 means digital output
    // is at 0V).
    AmpIO_UInt8 dout = static_cast<AmpIO_UInt8>((~(bswap_32(read_buffer[DIGIO_OFFSET])>>12))&0x000f);
    // Firmware versions < 5 have bits in reverse order with respect to schematic
    if (GetFirmwareVersion() < 5)
        dout = BitReverse4[dout];
    return dout;
}

AmpIO_UInt8 AmpIO::GetNegativeLimitSwitches(void) const
{
    return (this->GetDigitalInput()&0x0f00)>>8;
}

AmpIO_UInt8 AmpIO::GetPositiveLimitSwitches(void) const
{
    return (this->GetDigitalInput()&0x00f0)>>4;
}

AmpIO_UInt8 AmpIO::GetHomeSwitches(void) const
{
    return (this->GetDigitalInput()&0x00f);
}

AmpIO_UInt8 AmpIO::GetEncoderChannelA(void) const
{
    return (this->GetDigitalInput()&0x0f000000)>>24;
}

bool AmpIO::GetEncoderChannelA(unsigned int index) const
{
    const AmpIO_UInt8 mask = (0x0001 << index);
    return GetEncoderChannelA()&mask;
}

AmpIO_UInt8 AmpIO::GetEncoderChannelB(void) const
{
    return (this->GetDigitalInput()&0x00f00000)>>20;
}

bool AmpIO::GetEncoderChannelB(unsigned int index) const
{
    const AmpIO_UInt8 mask = (0x0001 << index);
    return GetEncoderChannelB()&mask;
}

AmpIO_UInt8 AmpIO::GetEncoderIndex(void) const
{
    return (this->GetDigitalInput()&0x000f0000)>>16;
}

bool AmpIO::GetEncoderOverflow(unsigned int index) const
{
    if (index < NUM_CHANNELS) {
        return bswap_32(read_buffer[index+ENC_POS_OFFSET]) & ENC_OVER_MASK;
    }
    else {
        std::cerr << "AmpIO::GetEncoderOverflow: index out of range " << index
                  << ", nb channels is " << NUM_CHANNELS << std::endl;
    }
    return true; // send error "code"
}

AmpIO_UInt8 AmpIO::GetAmpTemperature(unsigned int index) const
{
    AmpIO_UInt8 temp = 0;
    if (index == 0)
        temp = (bswap_32(read_buffer[TEMP_OFFSET])>>8) & 0x000000ff;
    else if (index == 1)
        temp = bswap_32(read_buffer[TEMP_OFFSET]) & 0x000000ff;
    return temp;
}

AmpIO_UInt32 AmpIO::GetMotorCurrent(unsigned int index) const
{
    if (index >= NUM_CHANNELS)
        return 0L;

    quadlet_t buff;
    buff = bswap_32(read_buffer[index+MOTOR_CURR_OFFSET]);
    buff &= MOTOR_CURR_MASK;       // mask for applicable bits

    return static_cast<AmpIO_UInt32>(buff) & ADC_MASK;
}

AmpIO_UInt32 AmpIO::GetAnalogInput(unsigned int index) const
{
    if (index >= NUM_CHANNELS)
        return 0L;

    quadlet_t buff;
    buff = bswap_32(read_buffer[index+ANALOG_POS_OFFSET]);
    buff &= ANALOG_POS_MASK;       // mask for applicable bits
    buff >>= 16;                   // shift to lsb alignment

    return static_cast<AmpIO_UInt32>(buff) & ADC_MASK;
}

AmpIO_Int32 AmpIO::GetEncoderPosition(unsigned int index) const
{
    if (index < NUM_CHANNELS) {
        return static_cast<AmpIO_Int32>(bswap_32(read_buffer[index + ENC_POS_OFFSET]) & ENC_POS_MASK) - ENC_MIDRANGE;
    }
    return 0;
}

// Returns encoder velocity in counts/sec -> 4/period
// For clarity and efficiency, this duplicates some code rather than calling GetEncoderVelocity.
double AmpIO::GetEncoderVelocityCountsPerSecond(unsigned int index) const
{
    if (index >= NUM_CHANNELS)
        return 0L;

    quadlet_t buff = GetEncoderVelocityRaw(index);

    AmpIO_Int32 cnter;
    double vel;
    AmpIO_UInt32 fver = GetFirmwareVersion();
    if (fver < 6) {
        // Prior to Firmware Version 6, the latched counter value is returned
        // as the lower 16 bits. The upper 16 bits are the free-running counter,
        // which is not used in this implementation, but could be used to better
        // handle deceleration (i.e., when the free-running counter value is greater than
        // the latched counter value). But, for firmware prior to Version 6, the
        // returned free-running counter value is for the last encoder edge type rather
        // than for the next expected encoder edge, so it will not work as well.
        cnter = buff & ENC_VEL_MASK_16;
        if (cnter == 0x00008000)  // if overflow
            vel = 0.0;
        else {
            // Sign extend if necessary
            if (cnter & 0x00008000)
                cnter |= 0xffff0000;
            vel = 4.0 * ((double)cnter*VEL_PERD_OLD);
        }
    } else if (fver >= 6) {
        // buff[31] = whether full cycle period has overflowed
        // buff[30] = direction of the encoder
        // buff[29:22] = upper 8 bits of most recent quarter-cycle period (for acceleration)
        // buff[21:0] = velocity (22 bits)
        // Clock = 3.072 MHz

        // mask and convert to signed
        cnter = buff & ENC_VEL_MASK_22;

        if (GetEncoderVelocityOverflow(index)) {
            vel = 0.0;
        } else if (!GetEncoderDir(index)) {
            vel = -4.0/((double)cnter*VEL_PERD_REV6);
        } else {
            vel = 4.0/((double)cnter*VEL_PERD_REV6);
        }
    } else if (fver >= 6) {
        // buff[31] = whether full cycle period has overflowed
        // buff[30] = direction of the encoder
        // buff[25:0] = velocity (26 bits)
        // Clock = 49.152 MHz

        // mask and convert to signed
        cnter = buff & ENC_VEL_SUM_MASK;

        if (GetEncoderVelocityOverflow(index)) {
            vel = 0.0;
        } else if (!GetEncoderDir(index)) {
            vel = -4.0/((double)cnter*VEL_PERD);
        } else {
            vel = 4.0/((double)cnter*VEL_PERD);
        }
    }
    return vel;
}

// Returns the time delay of the encoder velocity measurement, in seconds.
// Currently, this is equal to half the measured period, based on the assumption that measuring the
// period over a full cycle (4 quadrature counts) estimates the velocity in the middle of that cycle.
double AmpIO::GetEncoderVelocityDelay(unsigned int index) const
{
    double delay = 0.0;
    AmpIO_Int32 cnter;
    AmpIO_UInt32 fver = GetFirmwareVersion();
    if (fver < 6) {
        cnter = GetEncoderVelocityRaw(index) & ENC_VEL_MASK_16;
        // This is a 16-bit signed value, but we want an unsigned period
        if (cnter & 0x00008000) {
            cnter |= 0xffff0000;   // sign extend
            cnter = -cnter;        // negate to get a positive number
        }
        delay = ((double)cnter * VEL_PERD_OLD)/2.0;
    }
    else if (fver >= 6) {
        cnter = GetEncoderVelocityRaw(index) & ENC_VEL_MASK_22;
        delay = ((double)cnter * VEL_PERD_REV6)/2.0;
    }
    else if (fver >= 7) {
        cnter = GetEncoderVelocityRaw(index) & ENC_VEL_SUM_MASK;
        delay = ((double)cnter * VEL_PERD)/2.0  + GetEncoderQtr(index, ENC_RUN_OFFSET);
    }
    return delay;
}

// Deprecated: returns encoder period; encoder velocity is 4/period.
// Note that number of bits used for encoder period has changed in later firmware,
// so this function should not be used.
AmpIO_Int32 AmpIO::GetEncoderVelocity(unsigned int index) const
{
    if (index >= NUM_CHANNELS)
        return 0L;

    quadlet_t buff = GetEncoderVelocityRaw(index);

    AmpIO_UInt32 fver = GetFirmwareVersion();
    if (fver < 6) {
        // buff: latched counter value
        // Clock = 768 kHz
        // PROGRAMMER NOTE: the 16-bit signed value is not sign extended
        //                  to 32 bits (backward compatible behavior)
        return (buff & ENC_VEL_MASK_16);
    }
<<<<<<< HEAD
    else if (fver == 6) {
        AmpIO_Int32 cnter;

        // mask and convert to signed
        cnter = buff & ENC_VEL_SUM_MASK;
        if (!(buff & ENC_DIR_MASK))
            cnter = -cnter;

        return  cnter;
    }
    else if (fver >= 7) {
        AmpIO_Int32 cnter;
=======
    // all other cases, fver >= 6
    AmpIO_Int32 cnter;    
    // mask and convert to signed
    cnter = buff & ENC_VEL_MASK_22;
    if (!(buff & ENC_DIR_MASK)) {
        cnter = -cnter;
    }
    return cnter;
}

// Returns previous encoder period counter (previous full cycle period);
// Valid for firmware version 6.
AmpIO_Int32 AmpIO::GetEncoderPrevCounter(unsigned int index) const
{
    if (index >= NUM_CHANNELS)
        return 0L;
>>>>>>> 4c89cfcd

        // mask and convert to signed
        cnter = buff & ENC_VEL_SUM_MASK;
        if (!(buff & ENC_DIR_MASK))
            cnter = -cnter;

<<<<<<< HEAD
        return  cnter;
    }
=======
    return cnter - rec_perd + prev_perd;
>>>>>>> 4c89cfcd
}

// Estimate acceleration from two quarters of the same type; units are counts/second**2
// Valid for firmware version 6.
double AmpIO::GetEncoderAcceleration(unsigned int index, double percent_threshold) const
{

    if (index >= NUM_CHANNELS)
        return 0L;

    double acc = 0.0;
    if ((GetFirmwareVersion() == 6)) {

        if (!GetEncoderVelocityOverflow(index)) {
            AmpIO_Int32 prev_perd = GetEncoderQtr(index, ENC_QTR5_OFFSET);
            AmpIO_Int32 rec_perd = GetEncoderQtr(index, ENC_QTR1_OFFSET);
            AmpIO_Int32 cnter = GetEncoderVelocityRaw(index) & ENC_VEL_SUM_MASK;
            // subtract the most recent quarter and add the statequarter 5 cycles ago to calculate
            // the last full-cycle period (over 4 quarters) 
            AmpIO_Int32 prev_cnter = cnter - rec_perd + prev_perd;
                
            if ((1.0/rec_perd <= percent_threshold) && (1.0/rec_perd >= -percent_threshold)) {
                acc = 8.0*((double) (prev_perd - rec_perd)/(prev_perd + rec_perd))/((double) cnter * VEL_PERD_REV6 * (double) prev_cnter * VEL_PERD_REV6);
                if (!GetEncoderDir(index))
                    acc = -acc;
            }
        }
    } else {
        if (!GetEncoderVelocityOverflow(index)) {
            AmpIO_Int32 prev_perd = GetEncoderQtr(index, ENC_QTR5_OFFSET);
            AmpIO_Int32 rec_perd = GetEncoderQtr(index, ENC_QTR1_OFFSET);
            AmpIO_Int32 cnter = GetEncoderVelocityRaw(index) & ENC_VEL_SUM_MASK;
            // subtract the most recent quarter and add the statequarter 5 cycles ago to calculate
            // the last full-cycle period (over 4 quarters) 
            AmpIO_Int32 prev_cnter = cnter - rec_perd + prev_perd;

            if ((1.0/rec_perd <= percent_threshold) && (1.0/rec_perd >= -percent_threshold)) {
                acc = 8.0*((double) (prev_perd - rec_perd)/(prev_perd + rec_perd))/((double) cnter * VEL_PERD * (double) prev_cnter * VEL_PERD);
                if (!GetEncoderDir(index))
                    acc = -acc;
            }
        }
    }

    return acc;
}

// Counter over full cycle has overflowed; only valid for Rev 6 firmware
bool AmpIO::GetEncoderVelocityOverflow(unsigned int index) const
{
    quadlet_t buff = GetEncoderVelocityRaw(index);
    return buff & ENC_VEL_OVER_MASK;
}

// Direction of encoder at last velocity reading
bool AmpIO::GetEncoderDir(unsigned int index) const
{
    quadlet_t buff = GetEncoderVelocityRaw(index);
    return buff & ENC_DIR_MASK;
}

// Latch from quarter cycles for accleration calculation
AmpIO_Int32 AmpIO::GetEncoderQtr(unsigned int index, unsigned int offset) const
{
    AmpIO_Int32 perd = 0;
    if (GetFirmwareVersion() == 6) {
        quadlet_t buff = bswap_32(read_buffer[index+ENC_FRQ_OFFSET]);
        perd = buff & ENC_ACC_PREV_MASK;
    } else if (GetFirmwareVersion() >= 7) {
        quadlet_t buff = bswap_32(read_buffer[index+offset]);
        perd = buff & ENC_VEL_QTR_MASK;

    }
    return perd;
}

// Latch last quarter cycle for acceleration calculation
// Valid for firmware version 6.
AmpIO_Int32 AmpIO::GetEncoderAccRec(unsigned int index) const
{
    AmpIO_UInt32 ms_buff = bswap_32(read_buffer[index+ENC_FRQ_OFFSET]);
    AmpIO_UInt32 ls_buff = GetEncoderVelocityRaw(index);
    AmpIO_Int32 cur_perd = (((ms_buff & ENC_ACC_REC_MS_MASK) >> 12) | ((ls_buff & ENC_ACC_REC_LS_MASK) >> 22)) & ENC_ACC_PREV_MASK;
    return cur_perd;
}

// Raw velocity field; includes period of velocity and other data, depending on firmware version.
// For firmware version 6, includes part of AccRec. For later firmware versions, no AccRec
AmpIO_UInt32 AmpIO::GetEncoderVelocityRaw(unsigned int index) const
{
    quadlet_t buff;
    buff = bswap_32(read_buffer[index+ENC_VEL_OFFSET]);
    return buff;
}

AmpIO_Int32 AmpIO::GetEncoderMidRange(void) const
{
    return ENC_MIDRANGE;
}

bool AmpIO::GetPowerStatus(void) const
{
    // Bit 19: MV_GOOD
    return (GetStatus()&0x00080000);
}

bool AmpIO::GetSafetyRelayStatus(void) const
{
    // Bit 17
    return (GetStatus()&0x00020000);
}

bool AmpIO::GetWatchdogTimeoutStatus(void) const
{
    // Bit 23
    return (GetStatus()&0x00800000);
}

bool AmpIO::GetAmpEnable(unsigned int index) const
{
    if (index >= NUM_CHANNELS)
        return false;
    AmpIO_UInt32 mask = (0x00000001 << index);
    return GetStatus()&mask;
}

bool AmpIO::GetAmpStatus(unsigned int index) const
{
    if (index >= NUM_CHANNELS)
        return false;
    AmpIO_UInt32 mask = (0x00000100 << index);
    return GetStatus()&mask;
}

AmpIO_UInt32 AmpIO::GetSafetyAmpDisable(void) const
{
    AmpIO_UInt32 mask = 0x000000F0;
    return (GetStatus() & mask) >> 4;
}


/*******************************************************************************
 * Set commands
 */

void AmpIO::SetPowerEnable(bool state)
{
    AmpIO_UInt32 enable_mask = 0x00080000;
    WriteBufferData[WB_CTRL_OFFSET] |=  enable_mask;
    AmpIO_UInt32 state_mask  = 0x00040000;
    if (state)
        WriteBufferData[WB_CTRL_OFFSET] |=  state_mask;
    else
        WriteBufferData[WB_CTRL_OFFSET] &= ~state_mask;
}

bool AmpIO::SetAmpEnable(unsigned int index, bool state)
{
    if (index < NUM_CHANNELS) {
        AmpIO_UInt32 enable_mask = 0x00000100 << index;
        WriteBufferData[WB_CTRL_OFFSET] |=  enable_mask;
        AmpIO_UInt32 state_mask  = 0x00000001 << index;
        if (state)
            WriteBufferData[WB_CTRL_OFFSET] |=  state_mask;
        else
            WriteBufferData[WB_CTRL_OFFSET] &= ~state_mask;
        return true;
    }
    return false;
}

void AmpIO::SetSafetyRelay(bool state)
{
    AmpIO_UInt32 enable_mask = 0x00020000;
    WriteBufferData[WB_CTRL_OFFSET] |=  enable_mask;
    AmpIO_UInt32 state_mask  = 0x00010000;
    if (state)
        WriteBufferData[WB_CTRL_OFFSET] |=  state_mask;
    else
        WriteBufferData[WB_CTRL_OFFSET] &= ~state_mask;
}

bool AmpIO::SetMotorCurrent(unsigned int index, AmpIO_UInt32 sdata)
{
    quadlet_t data = 0x00;
    data = VALID_BIT | ((BoardId & 0x0F) << 24) | DAC_WR_A | (sdata & DAC_MASK);

    if (index < NUM_CHANNELS) {
        WriteBufferData[index+WB_CURR_OFFSET] = bswap_32(data);
        return true;
    }
    else
        return false;
}

/*******************************************************************************
 * Read commands
 */

AmpIO_UInt32 AmpIO::ReadStatus(void) const
{
    AmpIO_UInt32 read_data = 0;
    if (port) port->ReadQuadlet(BoardId, 0, read_data);
    return read_data;
}

bool AmpIO::ReadBlock(nodeaddr_t addr, quadlet_t *rdata, unsigned int nbytes)
{
    if (!port) {
        return false;
    }
    return port->ReadBlock(BoardId, addr, rdata, nbytes);
}

bool AmpIO::ReadPowerStatus(void) const
{
    return (ReadStatus()&0x00080000);

}

bool AmpIO::ReadSafetyRelayStatus(void) const
{
    return (ReadStatus()&0x00020000);
}

AmpIO_UInt32 AmpIO::ReadSafetyAmpDisable(void) const
{
    AmpIO_UInt32 read_data = 0;
    // 11: quadlet read address for Safety Amp Disable
    if (port) port->ReadQuadlet(BoardId, 11, read_data);
    return read_data & 0x0000000F;
}

bool AmpIO::ReadEncoderPreload(unsigned int index, AmpIO_Int32 &sdata) const
{
    bool ret = false;
    if (port && (index < NUM_CHANNELS)) {
        AmpIO_UInt32 read_data;
        unsigned int channel = (index+1) << 4;
        ret = port->ReadQuadlet(BoardId, channel | ENC_LOAD_OFFSET, read_data);
        if (ret) sdata = static_cast<AmpIO_Int32>(read_data);
    }
    return ret;
}

AmpIO_UInt32 AmpIO::ReadDigitalIO(void) const
{
    AmpIO_UInt32 read_data = 0;
    if (port) port->ReadQuadlet(BoardId, 0x0a, read_data);
    return read_data;
}

bool AmpIO::ReadDoutControl(unsigned int index, AmpIO_UInt16 &countsHigh, AmpIO_UInt16 &countsLow)
{
    countsHigh = 0;
    countsLow = 0;
    if (GetFirmwareVersion() < 5) {
        std::cerr << "AmpIO::ReadDoutControl: requires firmware 5 or above" << std::endl;
        return false;
    }

    AmpIO_UInt32 read_data;
    unsigned int channel = (index+1) << 4;
    if (port && (index < NUM_CHANNELS)) {
        if (port->ReadQuadlet(BoardId, channel | DOUT_CTRL_OFFSET, read_data)) {
            // Starting with Version 1.3.0 of this library, we swap the high and low times
            // because the digital outputs are inverted in hardware.
            countsLow = static_cast<AmpIO_UInt16>(read_data >> 16);
            countsHigh  = static_cast<AmpIO_UInt16>(read_data);
            return true;
        }
    }
    return false;
}

/*******************************************************************************
 * Write commands
 */

bool AmpIO::WritePowerEnable(bool state)
{
    AmpIO_UInt32 write_data = state ? PWR_ENABLE : PWR_DISABLE;
    return (port ? port->WriteQuadlet(BoardId, 0, write_data) : false);
}

bool AmpIO::WriteAmpEnable(AmpIO_UInt8 mask, AmpIO_UInt8 state)
{
    quadlet_t write_data = (mask << 8) | state;
    return (port ? port->WriteQuadlet(BoardId, 0, write_data) : false);
}

bool AmpIO::WriteSafetyRelay(bool state)
{
    AmpIO_UInt32 write_data = state ? RELAY_ON : RELAY_OFF;
    return (port ? port->WriteQuadlet(BoardId, 0, write_data) : false);
}

bool AmpIO::WriteEncoderPreload(unsigned int index, AmpIO_Int32 sdata)
{
    unsigned int channel = (index+1) << 4;

    if ((sdata >= ENC_MIDRANGE)
            || (sdata < -ENC_MIDRANGE)) {
        std::cerr << "AmpIO::WriteEncoderPreload, preload out of range " << sdata << std::endl;
        return false;
    }
    if (port && (index < NUM_CHANNELS)) {
        return port->WriteQuadlet(BoardId, channel | ENC_LOAD_OFFSET, static_cast<AmpIO_UInt32>(sdata + ENC_MIDRANGE));
    } else {
        return false;
    }
}

bool AmpIO::WriteDigitalOutput(AmpIO_UInt8 mask, AmpIO_UInt8 bits)
{
    // Firmware versions < 5 have bits in reverse order with respect to schematic
    if (GetFirmwareVersion() < 5) {
        mask = BitReverse4[mask&0x0f];
        bits = BitReverse4[bits&0x0f];
    }
    // Starting with Version 1.3.0 of this library, the digital outputs are inverted
    // before being sent because they are inverted in hardware and/or firmware.
    // This way, the digital output state matches the hardware state (i.e., 0 means digital output
    // is at 0V).
    quadlet_t write_data = (mask << 8) | ((~bits)&0x0f);
    return port->WriteQuadlet(BoardId, 6, write_data);
}

bool AmpIO::WriteWatchdogPeriod(AmpIO_UInt32 counts)
{
    // period = counts(16 bits) * 5.208333 us (default = 0 = no timeout)
    return port->WriteQuadlet(BoardId, 3, counts);
}

bool AmpIO::WriteDoutControl(unsigned int index, AmpIO_UInt16 countsHigh, AmpIO_UInt16 countsLow)
{
    if (GetFirmwareVersion() < 5) {
        std::cerr << "AmpIO::WriteDoutControl: requires firmware 5 or above" << std::endl;
        return false;
    }

    // Counter frequency = 49.152 MHz --> 1 count is about 0.02 uS
    //    Max high/low time = (2^16-1)/49.152 usec = 1333.3 usec = 1.33 msec
    //    The max PWM period with full adjustment of duty cycle (1-65535) is (2^16-1+1)/49.152 usec = 1.33 msec
    unsigned int channel = (index+1) << 4;
    if (port && (index < NUM_CHANNELS)) {
        // Starting with Version 1.3.0 of this library, we swap the high and low times
        // because the digital outputs are inverted in hardware.
        AmpIO_UInt32 counts = (static_cast<AmpIO_UInt32>(countsLow) << 16) | countsHigh;
        return port->WriteQuadlet(BoardId, channel | DOUT_CTRL_OFFSET, counts);
    } else {
        return false;
    }
}

bool AmpIO::WritePWM(unsigned int index, double freq, double duty)
{
    // Check for valid frequency (also avoid divide by 0)
    if (freq <= 375.0) return false;
    // Check for valid duty cycle (0-1)
    if ((duty < 0.0) || (duty > 1.0)) return false;
    // Compute high time and low time (in counts). Note that we return false
    // if either time is greater than 16 bits, rather than attempting to adjust.
    // Starting with Version 1.3.0 of this library, digital outputs are inverted
    // to match the actual output. This function does not need to be changed,
    // however,  because the inversion is performed in WriteDoutControl and
    // WriteDigitalOutput.
    AmpIO_UInt32 highTime = GetDoutCounts(duty/freq);
    if (highTime > 65535L) return false;
    AmpIO_UInt32 lowTime = GetDoutCounts((1.0-duty)/freq);
    if (lowTime > 65535L) return false;
    // Following can occur if frequency is too high
    if ((highTime == 0) && (lowTime == 0)) return false;
    bool ret;
    // If highTime is 0, then turn off PWM at low value
    if (highTime == 0) {
        ret = WriteDoutControl(index, 0, 0);
        ret &= WriteDigitalOutput((1<<index), 0);
    }
    // If lowTime is 0, then turn off PWM at high value
    else if (lowTime == 0) {
        ret = WriteDoutControl(index, 0, 0);
        ret &= WriteDigitalOutput((1<<index), 1);
    }
    else
        ret = WriteDoutControl(index, static_cast<AmpIO_UInt16>(highTime), static_cast<AmpIO_UInt16>(lowTime));
    return ret;
}

AmpIO_UInt32 AmpIO::GetDoutCounts(double time) const
{
    return static_cast<AmpIO_UInt32>((FPGA_sysclk_MHz*1e6)*time + 0.5);
}

/*******************************************************************************
 * PROM commands (M25P16)
 *    data e.g. 0x9f000000 the higher 8-bit is M25P16 cmd
 *    see DataSheet Table 5: Command Set Codes
 */

AmpIO_UInt32 AmpIO::PromGetId(void)
{
    AmpIO_UInt32 id = 0;
    quadlet_t data = 0x9f000000;
    if (port->WriteQuadlet(BoardId, 0x08, data)) {
        port->PromDelay();
        // Should be ready by now...
        PromGetResult(id);
    }
    return id;
}

bool AmpIO::PromGetStatus(AmpIO_UInt32 &status, PromType type)
{
    quadlet_t data = 0x05000000;
    nodeaddr_t address = GetPromAddress(type, true);

    bool ret = port->WriteQuadlet(BoardId, address, data);
    if (ret) {
        port->PromDelay();
        // Should be ready by now...
        ret = PromGetResult(status, type);
    }
    return ret;
}

bool AmpIO::PromGetResult(AmpIO_UInt32 &result, PromType type)
{
    quadlet_t read_data;
    nodeaddr_t address = GetPromAddress(type, false);

    bool ret = port->ReadQuadlet(BoardId, address, read_data);
    if (ret)
        result = static_cast<AmpIO_UInt32>(read_data);
    return ret;
}

bool AmpIO::PromReadData(AmpIO_UInt32 addr, AmpIO_UInt8 *data,
                         unsigned int nbytes)
{
    AmpIO_UInt32 addr24 = addr&0x00ffffff;
    if (addr24+nbytes > 0x00ffffff)
        return false;
    quadlet_t write_data = 0x03000000|addr24;  // 03h = Read Data Bytes
    AmpIO_UInt32 page = 0;
    while (page < nbytes) {
        const unsigned int maxReadSize = 64u;
        unsigned int bytesToRead = ((nbytes-page)<maxReadSize) ? (nbytes-page) : maxReadSize;
        if (!port->WriteQuadlet(BoardId, 0x08, write_data))
            return false;
        // Read FPGA status register; if 4 LSB are 0, command has finished.
        // The IEEE-1394 clock is 24.576 MHz, so it should take
        // about 256*8*(1/24.576) = 83.3 microseconds to read 256 bytes.
        // Experimentally, 1 iteration of the loop below is sufficient
        // most of the time, with 2 iterations required occasionally.
        quadlet_t read_data = 0x000f;
        int i;
        const int MAX_LOOP_CNT = 8;
        for (i = 0; (i < MAX_LOOP_CNT) && read_data; i++) {
            Amp1394_Sleep(0.00001);   // 10 usec
            if (!port->ReadQuadlet(BoardId, 0x08, read_data)) return false;
            read_data = read_data&0x000f;
        }
        if (i == MAX_LOOP_CNT) {
            std::cout << "PromReadData: command failed to finish, status = "
                      << std::hex << read_data << std::dec << std::endl;
            return false;
        }
        // Now, read result. This should be the number of quadlets written.
        AmpIO_UInt32 nRead;
        if (!PromGetResult(nRead)) {
            std::cout << "PromReadData: failed to get PROM result" << std::endl;
            return false;
        }
        nRead *= 4;
        // should never happen, as for now firmware always reads 256 bytes
        // and saves to local registers in FPGA
        if (nRead != 256) {
            std::cout << "PromReadData: incorrect number of bytes = "
                      << nRead << std::endl;
            return false;
        }

        AmpIO_UInt32 fver = GetFirmwareVersion();
        nodeaddr_t address;
        if (fver >= 4) {address = 0x2000;}
        else {address = 0xc0;}
        if (!port->ReadBlock(BoardId, address, (quadlet_t *)(data+page), bytesToRead))
            return false;
        write_data += bytesToRead;
        page += bytesToRead;
    }
    return true;
}

bool AmpIO::PromWriteEnable(PromType type)
{
    quadlet_t write_data = 0x06000000;
    nodeaddr_t address = GetPromAddress(type, true);
    return port->WriteQuadlet(BoardId, address, write_data);
}

bool AmpIO::PromWriteDisable(PromType type)
{
    quadlet_t write_data = 0x04000000;
    nodeaddr_t address = GetPromAddress(type, true);
    return port->WriteQuadlet(BoardId, address, write_data);
}

bool AmpIO::PromSectorErase(AmpIO_UInt32 addr, const ProgressCallback cb)
{
    PromWriteEnable();
    quadlet_t write_data = 0xd8000000 | (addr&0x00ffffff);
    if (!port->WriteQuadlet(BoardId, 0x08, write_data))
        return false;
    // Wait for erase to finish
    AmpIO_UInt32 status;
    if (!PromGetStatus(status))
        return false;
    while (status) {
        PROGRESS_CALLBACK(cb, false);
        if (!PromGetStatus(status))
            return false;
    }
    return true;
}

int AmpIO::PromProgramPage(AmpIO_UInt32 addr, const AmpIO_UInt8 *bytes,
                           unsigned int nbytes, const ProgressCallback cb)
{
    const unsigned int MAX_PAGE = 256;  // 64 quadlets
    if (nbytes > MAX_PAGE) {
        std::ostringstream msg;
        msg << "AmpIO::PromProgramPage: error, nbytes = " << nbytes
            << " (max = " << MAX_PAGE << ")";
        ERROR_CALLBACK(cb, msg);
        return -1;
    }
    PromWriteEnable();
    // Block write of the data (+1 quad for command)
    AmpIO_UInt8 page_data[MAX_PAGE+sizeof(quadlet_t)];
    quadlet_t *data_ptr = reinterpret_cast<quadlet_t *>(page_data);
    // First quadlet is the "page program" instruction (0x02)
    data_ptr[0] = bswap_32(0x02000000 | (addr & 0x00ffffff));
    // Remaining quadlets are the data to be programmed. These do not
    // need to be byte-swapped.
    memcpy(page_data+sizeof(quadlet_t), bytes, nbytes);

    // select address based on firmware version number
    AmpIO_UInt32 fver = GetFirmwareVersion();
    nodeaddr_t address;
    if (fver >= 4) {address = 0x2000;}
    else {address = 0xc0;}
    if (!port->WriteBlock(BoardId, address, data_ptr, nbytes+sizeof(quadlet_t))) {
        std::ostringstream msg;
        msg << "AmpIO::PromProgramPage: failed to write block, nbytes = " << nbytes;
        ERROR_CALLBACK(cb, msg);
        return -1;
    }
    // Read FPGA status register; if 4 LSB are 0, command has finished
    quadlet_t read_data;
    if (!port->ReadQuadlet(BoardId, 0x08, read_data)) return -1;
    while (read_data&0x000f) {
        PROGRESS_CALLBACK(cb, -1);
        if (!port->ReadQuadlet(BoardId, 0x08, read_data)) return -1;
    }
    if (read_data & 0xff000000) { // shouldn't happen
        std::ostringstream msg;
        msg << "AmpIO::PromProgramPage: FPGA error = " << read_data;
        ERROR_CALLBACK(cb, msg);
    }
    // Now, read result. This should be the number of quadlets written.
    AmpIO_UInt32 nWritten;
    if (!PromGetResult(nWritten)) {
        std::ostringstream msg;
        msg << "AmpIO::PromProgramPage: could not get PROM result";
        ERROR_CALLBACK(cb, msg);
    }
    if (nWritten > 0)
        nWritten = 4*(nWritten-1);  // convert from quadlets to bytes
    if (nWritten != nbytes) {
        std::ostringstream msg;
        msg << "AmpIO::PromProgramPage: wrote " << nWritten << " of "
            << nbytes << " bytes";
        ERROR_CALLBACK(cb, msg);
    }
    // Wait for "Write in Progress" bit to be cleared
    AmpIO_UInt32 status;
    bool ret = PromGetStatus(status);
    while (status&MASK_WIP) {
        if (ret) {
            PROGRESS_CALLBACK(cb, 0);
        }
        else {
            std::ostringstream msg;
            msg << "AmpIO::PromProgramPage: could not get PROM status" << std::endl;
            ERROR_CALLBACK(cb, msg);
        }
        ret = PromGetStatus(status);
    }
    return nWritten;
}


nodeaddr_t AmpIO::GetPromAddress(PromType type, bool isWrite)
{
    if (type == PROM_M25P16 && isWrite)
        return 0x0008;
    else if (type == PROM_M25P16 && !isWrite)
        return 0x0009;
    else if (type == PROM_25AA128 && isWrite)
        return 0x3000;
    else if (type == PROM_25AA128 && !isWrite)
        return 0x3002;
    else
        std::cerr << "AmpIO::GetPromAddress: unsupported PROM type " << type << std::endl;

    return 0x00;
}


// ********************** QLA PROM ONLY Methods ***********************************
bool AmpIO::PromReadByte25AA128(AmpIO_UInt16 addr, AmpIO_UInt8 &data)
{
    // 8-bit cmd + 16-bit addr (2 MSBs ignored)
    AmpIO_UInt32 result = 0x00000000;
    quadlet_t write_data = 0x03000000|(addr << 8);
    nodeaddr_t address = GetPromAddress(PROM_25AA128, true);

    if (port->WriteQuadlet(BoardId, address, write_data)) {
        port->PromDelay();
        // Should be ready by now...
        if (!PromGetResult(result, PROM_25AA128))
            return false;
        // Get the last 8-bit of result
        data = result & 0xFF;
        return true;
    } else {
        data = 0x00;
        return false;
    }
}

bool AmpIO::PromWriteByte25AA128(AmpIO_UInt16 addr, const AmpIO_UInt8 &data)
{
    // enable write
    PromWriteEnable(PROM_25AA128);
    Amp1394_Sleep(0.0001);   // 100 usec

    // 8-bit cmd + 16-bit addr + 8-bit data
    quadlet_t write_data = 0x02000000|(addr << 8)|data;
    nodeaddr_t address = GetPromAddress(PROM_25AA128, true);
    if (port->WriteQuadlet(BoardId, address, write_data)) {
        // wait 5ms for the PROM to be ready to take new commands
        Amp1394_Sleep(0.005);
        return true;
    }
    else
        return false;
}


// Read block data (quadlet)
bool AmpIO::PromReadBlock25AA128(AmpIO_UInt16 addr, quadlet_t *data, unsigned int nquads)
{
    // nquads sanity check
    if (nquads == 0 || nquads > 16) {
        std::cout << "invalid number of quadlets" << std::endl;
        return false;
    }

    // trigger read
    quadlet_t write_data = 0xFE000000|(addr << 8)|(nquads-1);
    nodeaddr_t address = GetPromAddress(PROM_25AA128, true);
    if (!port->WriteQuadlet(BoardId, address, write_data))
        return false;

    // get result
    if (!port->ReadBlock(BoardId, address, data, nquads * 4))
        return false;
    else
        return true;
}


// Write block data (quadlet)
bool AmpIO::PromWriteBlock25AA128(AmpIO_UInt16 addr, quadlet_t *data, unsigned int nquads)
{
    // address sanity check
    if (nquads == 0 || nquads > 16) {
        std::cout << "invalid number of quadlets" << std::endl;
        return false;
    }

    // block write data to buffer
    if (!port->WriteBlock(BoardId, 0x3100, data, nquads*4))
        return false;

    // enable write
    PromWriteEnable(PROM_25AA128);

    // trigger write
    quadlet_t write_data = 0xFF000000|(addr << 8)|(nquads-1);
    nodeaddr_t address = GetPromAddress(PROM_25AA128, true);
    return port->WriteQuadlet(BoardId, address, write_data);
}

// ********************** Dallas DS2505 (1-wire) Methods ****************************************
bool AmpIO::DallasWriteControl(AmpIO_UInt32 ctrl)
{
    if (GetFirmwareVersion() < 7) return false;
    return port->WriteQuadlet(BoardId, 13, ctrl);
}


bool AmpIO::DallasReadStatus(AmpIO_UInt32 &status)
{
    status = 0;
    if (GetFirmwareVersion() < 7) return false;
    return port->ReadQuadlet(BoardId, 13, status);
}

bool AmpIO::DallasWaitIdle()
{
    int i;
    AmpIO_UInt32 status;
    // Wait up to 500 msec. Based on measurements, approximate wait time is 250-300 msec.
    for (i = 0; i < 500; i++) {
        // Wait 1 msec
        Amp1394_Sleep(0.001);
        if (!DallasReadStatus(status)) return false;
        // Done when in idle state
        if ((status&0x000000F0) == 0)
            break;
    }
    //std::cerr << "Wait time = " << i << " milliseconds" << std::endl;
    return (i < 500);
}

bool AmpIO::DallasReadMemory(unsigned short addr, unsigned char *data, unsigned int nbytes)
{
    if (GetFirmwareVersion() < 7) return false;
    AmpIO_UInt32 status = ReadStatus();
    // Check whether bi-directional I/O is available
    if ((status & 0x00300000) != 0x00300000) return false;
    if (!DallasWriteControl((addr<<16)|2)) return false;
    if (!DallasWaitIdle()) return false;
    if (!DallasReadStatus(status)) return false;
    // Check family_code, dout_cfg_bidir, ds_reset, and ds_enable
    if ((status & 0xFF00000F) != 0x0B00000B) return false;
    nodeaddr_t address = 0x6000;
    unsigned char *ptr = data;
    // Read first block of data (up to 256 bytes)
    unsigned int nb = (nbytes>256) ? 256 : nbytes;
    if (!port->ReadBlock(BoardId, address, reinterpret_cast<quadlet_t *>(ptr), nb)) return false;
    ptr += nb;
    nbytes -= nb;
    // Read additional blocks of data if necessary
    while (nbytes > 0) {
        if (!DallasWriteControl(3)) return false;
        if (!DallasWaitIdle()) return false;
        nb = (nbytes>256) ? 256 : nbytes;
        if (!port->ReadBlock(BoardId, address, reinterpret_cast<quadlet_t *>(ptr), nb)) return false;
        ptr += nb;
        nbytes -= nb;
    }
    return true;
}

// ********************** KSZ8851 Ethernet Controller Methods ***********************************

bool AmpIO::ResetKSZ8851()
{
    if (GetFirmwareVersion() < 5) return false;
    quadlet_t write_data = 0x04000000;
    return port->WriteQuadlet(BoardId, 12, write_data);
}

bool AmpIO::WriteKSZ8851Reg(AmpIO_UInt8 addr, const AmpIO_UInt8 &data)
{
    if (GetFirmwareVersion() < 5) return false;
    quadlet_t write_data = 0x02000000 | (static_cast<quadlet_t>(addr) << 16) | data;
    return port->WriteQuadlet(BoardId, 12, write_data);
}

bool AmpIO::WriteKSZ8851Reg(AmpIO_UInt8 addr, const AmpIO_UInt16 &data)
{
    if (GetFirmwareVersion() < 5) return false;
    quadlet_t write_data = 0x03000000 | (static_cast<quadlet_t>(addr) << 16) | data;
    return port->WriteQuadlet(BoardId, 12, write_data);
}

bool AmpIO::ReadKSZ8851Reg(AmpIO_UInt8 addr, AmpIO_UInt8 &rdata)
{
    if (GetFirmwareVersion() < 5) return false;
    quadlet_t write_data = (static_cast<quadlet_t>(addr) << 16) | rdata;
    if (!port->WriteQuadlet(BoardId, 12, write_data))
        return false;
    quadlet_t read_data;
    if (!port->ReadQuadlet(BoardId, 12, read_data))
        return false;
    // Bit 31 indicates whether Ethernet is present
    if (!(read_data&0x80000000)) return false;
    // Bit 30 indicates whether last command had an error
    if (read_data&0x40000000) return false;
    rdata = static_cast<AmpIO_UInt8>(read_data);
    return true;
}

bool AmpIO::ReadKSZ8851Reg(AmpIO_UInt8 addr, AmpIO_UInt16 &rdata)
{
    if (GetFirmwareVersion() < 5) return false;
    quadlet_t write_data = 0x01000000 | (static_cast<quadlet_t>(addr) << 16) | rdata;
    if (!port->WriteQuadlet(BoardId, 12, write_data)) {
        std::cout << "WriteQuadlet failed" << std::endl;
        return false;
    }
    quadlet_t read_data;
    if (!port->ReadQuadlet(BoardId, 12, read_data)) {
        std::cout << "ReadQuadlet failed" << std::endl;
        return false;
    }
    // Bit 31 indicates whether Ethernet is present
    if (!(read_data&0x80000000)) return false;
    // Bit 30 indicates whether last command had an error
    if (read_data&0x40000000) return false;
    rdata = static_cast<AmpIO_UInt16>(read_data);
    return true;
}

// DMA access (no address specified)
// This assumes that the chip has already been placed in DMA mode
// (e.g., by writing to register 0x82).

bool AmpIO::WriteKSZ8851DMA(const AmpIO_UInt16 &data)
{
    if (GetFirmwareVersion() < 5) return false;
    quadlet_t write_data = 0x0B000000 | data;
    return port->WriteQuadlet(BoardId, 12, write_data);
}

bool AmpIO::ReadKSZ8851DMA(AmpIO_UInt16 &rdata)
{
    if (GetFirmwareVersion() < 5) return false;
    quadlet_t write_data = 0x09000000 | rdata;
    if (!port->WriteQuadlet(BoardId, 12, write_data))
        return false;
    quadlet_t read_data;
    if (!port->ReadQuadlet(BoardId, 12, read_data))
        return false;
    // Bit 31 indicates whether Ethernet is present
    if (!(read_data&0x80000000)) return false;
    // Bit 30 indicates whether last command had an error
    if (read_data&0x40000000) return false;
    rdata = static_cast<AmpIO_UInt16>(read_data);
    return true;
}

AmpIO_UInt16 AmpIO::ReadKSZ8851ChipID()
{
    AmpIO_UInt16 data;
    if (ReadKSZ8851Reg(0xC0, data))
        return data;
    else
        return 0;
}

AmpIO_UInt16 AmpIO::ReadKSZ8851Status()
{
    if (GetFirmwareVersion() < 5) return 0;
    quadlet_t read_data;
    if (!port->ReadQuadlet(BoardId, 12, read_data))
        return 0;
    return static_cast<AmpIO_UInt16>(read_data>>16);
}<|MERGE_RESOLUTION|>--- conflicted
+++ resolved
@@ -453,20 +453,6 @@
         //                  to 32 bits (backward compatible behavior)
         return (buff & ENC_VEL_MASK_16);
     }
-<<<<<<< HEAD
-    else if (fver == 6) {
-        AmpIO_Int32 cnter;
-
-        // mask and convert to signed
-        cnter = buff & ENC_VEL_SUM_MASK;
-        if (!(buff & ENC_DIR_MASK))
-            cnter = -cnter;
-
-        return  cnter;
-    }
-    else if (fver >= 7) {
-        AmpIO_Int32 cnter;
-=======
     // all other cases, fver >= 6
     AmpIO_Int32 cnter;    
     // mask and convert to signed
@@ -483,19 +469,13 @@
 {
     if (index >= NUM_CHANNELS)
         return 0L;
->>>>>>> 4c89cfcd
 
         // mask and convert to signed
         cnter = buff & ENC_VEL_SUM_MASK;
         if (!(buff & ENC_DIR_MASK))
             cnter = -cnter;
 
-<<<<<<< HEAD
-        return  cnter;
-    }
-=======
     return cnter - rec_perd + prev_perd;
->>>>>>> 4c89cfcd
 }
 
 // Estimate acceleration from two quarters of the same type; units are counts/second**2
