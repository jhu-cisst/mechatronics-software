--- conflicted
+++ resolved
@@ -849,21 +849,9 @@
 bool AmpIO::WriteWatchdogPeriod(AmpIO_UInt32 counts)
 {
     //TODO: hack
-<<<<<<< HEAD
-    if (port->GetHardwareVersion(BoardId) == dRA1_String) {
+    if (GetHardwareVersion() == dRA1_String) {
         for (int axis = 1; axis < 11; axis ++) {
             WriteCurrentKpRaw(axis - 1, 2000);
-=======
-    if (GetHardwareVersion() == dRA1_String) {
-        for (int axis = 1; axis < 8; axis ++) {
-            WriteCurrentKpRaw(axis - 1, 4500);
-            WriteCurrentKiRaw(axis - 1, 300);
-            WriteCurrentITermLimitRaw(axis - 1, 1000);
-            WriteDutyCycleLimit(axis - 1, 1000);
-        }
-        for (int axis = 8; axis < 11; axis ++) {
-            WriteCurrentKpRaw(axis - 1, 0);
->>>>>>> c8f9943d
             WriteCurrentKiRaw(axis - 1, 200);
             WriteCurrentITermLimitRaw(axis - 1, 1000);
             WriteDutyCycleLimit(axis - 1, 1000);
