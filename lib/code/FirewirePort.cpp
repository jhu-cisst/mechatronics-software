/* -*- Mode: C++; tab-width: 4; indent-tabs-mode: nil; c-basic-offset: 4 -*-    */
/* ex: set filetype=cpp softtabstop=4 shiftwidth=4 tabstop=4 cindent expandtab: */

/*
  Author(s):  Zihan Chen, Peter Kazanzides

  (C) Copyright 2011-2015 Johns Hopkins University (JHU), All Rights Reserved.

--- begin cisst license - do not edit ---

This software is provided "as is" under an open source license, with
no warranty.  The complete license can be found in license.txt and
http://www.cisst.org/cisst/license.txt.

--- end cisst license ---
*/

// system
#include <iostream>
#include <iomanip>
#include <stdio.h>
#include <algorithm>
#include <string.h>
#include <byteswap.h>
#include <sys/select.h>
#include <errno.h>   // errno
#include <string.h>  // strerror(errno)
#include <sys/time.h>
#include <unistd.h>
#include <stdio.h>

// firewire
#include "FirewirePort.h"


#define FAKEBC 1    // fake broadcast mode

const unsigned long QLA1_String = 0x514C4131;
const unsigned long BOARD_ID_MASK    = 0x0f000000;  /*!< Mask for board_id */

FirewirePort::PortListType FirewirePort::PortList;

FirewirePort::FirewirePort(int portNum, std::ostream &debugStream):
    BasePort(portNum, debugStream),
    max_board(0),
    NumOfBoards_(0),
    NumOfNodes_(0),
<<<<<<< HEAD
    BoardExistMask_(0)
=======
    ReadSequence_(0),
    BoardExistMask_(0),
    Protocol_(FirewirePort::PROTOCOL_SEQ_RW)
>>>>>>> 55d11b6e
{
    Init();
}

bool FirewirePort::Init(void)
{
    // create firewire port handle
    handle = raw1394_new_handle();
    handle_bc = raw1394_new_handle();
    if (!handle || !handle_bc) {
        outStr << "FirewirePort: could not create handle" << std::endl;
        return false;
    }

    PortListType::const_iterator it;
    for (it = PortList.begin(); it != PortList.end(); it++) {
        if ((*it)->PortNum == PortNum)
            outStr << "WARNING: Firewire port " << PortNum
                   << " is already used (be careful about thread safety)" << std::endl;
        if ((*it)->handle == handle) // should never happen
            outStr << "WARNING: Firewire handle is already used" << std::endl;
    }
    PortList.push_back(this);

    memset(Node2Board, BoardIO::MAX_BOARDS, sizeof(Node2Board));

    // set the bus reset handler
    old_reset_handler = raw1394_set_bus_reset_handler(handle, reset_handler);
    old_reset_handler = raw1394_set_bus_reset_handler(handle_bc, reset_handler);

    // get number of ports
    int nports = raw1394_get_port_info(handle, NULL, 0);
    outStr << "FirewirePort: number of ports = " << nports << std::endl;
    if (nports < PortNum) {
        outStr << "FirewirePort: port " << PortNum << " does not exist" << std::endl;
        raw1394_destroy_handle(handle);
        handle = NULL;
        return false;
    }

    if (raw1394_set_port(handle, PortNum) || raw1394_set_port(handle_bc, PortNum)) {
        outStr << "FirewirePort: error setting port to " << PortNum << std::endl;
        raw1394_destroy_handle(handle);
        raw1394_destroy_handle(handle_bc);
        handle = NULL;
        handle_bc = NULL;
        return false;
    }
    outStr << "FirewirePort: successfully initialized port " << PortNum << std::endl;

    // stop cycle start packet
    StopCycleStartPacket();

    return ScanNodes();
}

void FirewirePort::StopCycleStartPacket(void)
{
    // IMPORTANT: Disable Cycle Start Packet, no isochronous
    int rc = 0;  // return code
    quadlet_t data_stop_cmc = bswap_32(0x100);
    rc = raw1394_write(handle,
                       raw1394_get_local_id(handle),
                       CSR_REGISTER_BASE + CSR_STATE_CLEAR,
                       4,
                       &data_stop_cmc);
    if (rc) {
        outStr << "*****Error: can NOT disable cycle start packet" << std::endl;
    } else {
        outStr << "FirewirePort: successfully disabled cycle start packet" << std::endl;
    }
}


FirewirePort::~FirewirePort()
{
    Cleanup();
}

int FirewirePort::NumberOfUsers(void)
{
    // try to count of many users on the handle
    char command[256];
    sprintf(command, "lsof -t /dev/fw%d 2> /dev/null", PortNum);
    FILE * fp;
    int status;
    char path[512];
    fp = popen(command, "r");
    if (fp == NULL) {
        outStr << "FirewirePort: unable to start lsof to count number of users on port " << PortNum << std::endl;
    }
    std::string result;
    int numberOfLines = 0;
    while (fgets(path, 512, fp) != NULL) {
        result.append(path);
        numberOfLines++;
    }
    status = pclose(fp);

    if (status == -1) {
        outStr << "FirewirePort: error in pclose after lsof call" << std::endl;
    }
    int numberOfUsers = numberOfLines - 1; // lsof itself
    if (numberOfUsers > 1) {
        sprintf(command, "lsof -R /dev/fw%d 2> /dev/null", PortNum);
        fp = popen(command, "r");
        if (fp == NULL) {
            outStr << "FirewirePort: unable to start lsof to count number of users on port " << PortNum << std::endl;
        }
        result = "";   // clear result
        while (fgets(path, 512, fp) != NULL) {
            result.append(path);
        }
        status = pclose(fp);

        outStr << "FirewirePort::NumberOfUsers: found " << numberOfUsers << " users" << std::endl
               << "Full lsof result:" << std::endl
               << result << std::endl;
    }
    return numberOfUsers;
}

void FirewirePort::Cleanup(void)
{
    PortListType::iterator it = std::find(PortList.begin(), PortList.end(), this);
    if (it == PortList.end())
        outStr << "FirewirePort cleanup could not find entry for port " << PortNum << std::endl;
    else
        PortList.erase(it);
    raw1394_destroy_handle(handle);
    raw1394_destroy_handle(handle_bc);
    handle = NULL;
    handle_bc = NULL;
}

void FirewirePort::Reset(void)
{
    Cleanup();
    Init();
}

int FirewirePort::reset_handler(raw1394handle_t hdl, uint gen)
{
    int ret = 0;
    PortListType::iterator it;
    for (it = PortList.begin(); it != PortList.end(); it++) {
        if ((*it)->handle == hdl) {
            (*it)->outStr << "Firewire bus reset: generation = " << gen << std::endl;
            ret = (*it)->old_reset_handler(hdl, gen);
            (*it)->outStr << "Firewire bus reset: scanning port " << (*it)->PortNum << std::endl;
            (*it)->ScanNodes();
            break;
      }
    }
    if (it == PortList.end())
        std::cerr << "Firewire bus reset: could not find port" << std::endl;
    return ret;
}

// This function checks if there is a pending read on the IEEE-1394 bus,
// which could include a bus reset
void FirewirePort::PollEvents(void)
{
    fd_set fds;
    struct timeval timeout = {0, 0};

    int fd = raw1394_get_fd(handle);
    FD_ZERO(&fds);
    FD_SET(fd, &fds);
    int ret = select(fd+1, &fds, 0, 0, &timeout);
    if (ret > 0)
        raw1394_loop_iterate(handle);
}

bool FirewirePort::ScanNodes(void)
{
    int node, board;  // loop counters

    // Clear any existing Node2Board
    memset(Node2Board, BoardIO::MAX_BOARDS, sizeof(Node2Board));

    // Get base node id (zero out 6 lsb)
    baseNodeId = raw1394_get_local_id(handle) & 0xFFC0;
    outStr << "ScanNodes: base node id = " << std::hex << baseNodeId << std::endl;

    // iterate through all the nodes and find out their boardId
    int numNodes = raw1394_get_nodecount(handle);
    NumOfNodes_ = numNodes - 1;

    outStr << "ScanNodes: building node map for " << numNodes << " nodes:" << std::endl;
    IsAllBoardsBroadcastCapable_ = true;
    // Iterate through all connected nodes (except for last one, which is the PC).
    for (node = 0; node < numNodes-1; node++){
        quadlet_t data;
        if (raw1394_read(handle, baseNodeId+node, 4, 4, &data)) {
            outStr << "ScanNodes: unable to read from node " << node << std::endl;
            return false;
        }
        data = bswap_32(data);
        if ((data != 0xC0FFEE) && (data != QLA1_String)) {
            outStr << "Node " << node << " is not a QLA board" << std::endl;
            continue;
        }
        // Now, read firmware version
        unsigned long fver = 0;
        if (data == QLA1_String) {
            if (raw1394_read(handle, baseNodeId+node, 7, 4, &data)) {
                outStr << "ScanNodes: unable to read firmware version from node "
                       << node << std::endl;
                return false;
            }
            data = bswap_32(data);
            fver = data;
        }
        if (raw1394_read(handle, baseNodeId+node, 0, 4, &data)) {
            outStr << "ScanNodes: unable to read status from node " << node << std::endl;
            return false;
        }
        data = bswap_32(data);
        // board_id is bits 27-24, BOARD_ID_MASK = 0x0f000000
        board = (data & BOARD_ID_MASK) >> 24;
        outStr << "  Node " << node << ", BoardId = " << board
               << ", Firmware Version = " << fver << std::endl;
        if (Node2Board[node] < BoardIO::MAX_BOARDS)
            outStr << "    Duplicate entry, previous value = "
                   << static_cast<int>(Node2Board[node]) << std::endl;
        Node2Board[node] = board;
        FirmwareVersion[board] = fver;

        // check firmware version
        // FirmwareVersion >= 4, broadcast capable
        if (fver < 4) IsAllBoardsBroadcastCapable_ = false;
    }

    // Use broadcast by default if all firmware are bc capable
    if (IsAllBoardsBroadcastCapable_) {
        Protocol_ = FirewirePort::PROTOCOL_SEQ_R_BC_W;
        outStr << "ScanNodes: all nodes broadcast capable" << std::endl;
    }

    // update Board2Node
    for (board = 0; board < BoardIO::MAX_BOARDS; board++) {
        Board2Node[board] = MAX_NODES;
        for (node = 0; node < numNodes-1; node++) {
            if (Node2Board[node] == board) {
                if (Board2Node[board] < MAX_NODES)
                    outStr << "Warning: GetNodeId detected duplicate board id for " << board << std::endl;
                Board2Node[board] = node;
            }
        }
    }

    return true;
}


bool FirewirePort::SetHubBoard(BoardIO *hubboard)
{
    int id = hubboard->BoardId;
    if ((id < 0) || (id >= BoardIO::MAX_BOARDS)) {
        outStr << "SetHubBoard: board number out of range: " << id << std::endl;
        return false;
    }
    HubBoard_ = hubboard;
    hubboard->port = this;
    return true;
}


bool FirewirePort::AddBoard(BoardIO *board)
{
    int id = board->BoardId;
    if ((id < 0) || (id >= BoardIO::MAX_BOARDS)) {
        outStr << "AddBoard: board number out of range: " << id << std::endl;
        return false;
    }
    BoardList[id] = board;
    if (id >= max_board)
        max_board = id+1;
    board->port = this;

    // update BoardExistMask_
    BoardExistMask_ = (BoardExistMask_ | (1 << id));

    NumOfBoards_++;   // increment board counts
    SetHubBoard(board);  // last added board would be hub board
    return true;
}

bool FirewirePort::RemoveBoard(unsigned char boardId)
{
    if (boardId >= BoardIO::MAX_BOARDS) {
        outStr << "RemoveBoard: board number out of range: " << boardId << std::endl;
        return false;
    }
    BoardIO *board = BoardList[boardId];
    if (!board) {
        outStr << "RemoveBoard: board not found: " << boardId << std::endl;
        return false;
    }

    // update BoardExistMask_
    BoardExistMask_ = (BoardExistMask_ & (~(1 << boardId)));

    BoardList[boardId] = 0;
    if (boardId >= max_board-1) {
        // If max_board was just removed, find the new max_board
        max_board = 0;
        for (int bd = 0; bd < boardId; bd++)
            if (BoardList[bd]) max_board = bd+1;
    }
    board->port = 0;
    NumOfBoards_--;
    return true;
}

BoardIO *FirewirePort::GetBoard(unsigned char boardId) const
{
    return BoardList[boardId];
}

int FirewirePort::GetNodeId(unsigned char boardId) const
{
    if (boardId < BoardIO::MAX_BOARDS)
        return Board2Node[boardId];
    else
        return MAX_NODES;
}

unsigned long FirewirePort::GetFirmwareVersion(unsigned char boardId) const
{
    if (boardId < BoardIO::MAX_BOARDS)
        return FirmwareVersion[boardId];
    else
        return 0;
}

void FirewirePort::SetProtocol(FirewirePort::ProtocolType prot)
{
    if (!IsAllBoardsBroadcastCapable_ && (prot != FirewirePort::PROTOCOL_SEQ_RW)) {
        outStr << "***Error: not all boards support broadcasting, " << std::endl
               << "          please upgrade your firmware"  << std::endl;
    } else {
        switch (prot) {
        case FirewirePort::PROTOCOL_SEQ_RW:
            outStr << "System running in NON broadcast mode" << std::endl;
            Protocol_ = prot;
            break;
        case FirewirePort::PROTOCOL_SEQ_R_BC_W:
            outStr << "System running with broadcast write" << std::endl;
            Protocol_ = prot;
            break;
        case FirewirePort::PROTOCOL_BC_QRW:
            outStr << "System running with broadcast query, read, and write" << std::endl;
            Protocol_ = prot;
            break;
        default:
            outStr << "Unknown protocol (ignored): " << prot << std::endl;
            break;
        }
    }
}

bool FirewirePort::ReadAllBoards(void)
{
    if (Protocol_ == FirewirePort::PROTOCOL_BC_QRW) {
        return ReadAllBoardsBroadcast();
    }

    if (!handle) {
        outStr << "ReadAllBoards: handle for port " << PortNum << " is NULL" << std::endl;
        return false;
    }
    bool allOK = true;
    bool noneRead = true;
    for (int board = 0; board < max_board; board++) {
        if (BoardList[board]) {
            bool ret = ReadBlock(board, 0, BoardList[board]->GetReadBuffer(),
                                 BoardList[board]->GetReadNumBytes());
            if (ret) {
                noneRead = false;
            } else {
                allOK = false;
            }
            BoardList[board]->SetReadValid(ret);

            if (!ret) {
                outStr << "ReadAllBoards: read failed on port " << PortNum << ", board " << board << std::endl;
            }
        }
    }
    if (noneRead) {
        PollEvents();
    }
    return allOK;
}


bool FirewirePort::ReadAllBoardsBroadcast(void)
{
    if (!handle || !handle_bc) {
        outStr << "ReadAllBoardsBroadcast: handle for port " << PortNum << " is NULL" << std::endl;
        return false;
    }

    bool ret;
    bool allOK = true;
    bool noneRead = true;
    int hub_node_id = GetNodeId(HubBoard_->BoardId);   //  ZC: NOT USE PLACEHOLDER

    //--- send out broadcast read request -----

#if 0
    quadlet_t debugData;
    nodeaddr_t debugAddr = 0x03;

    bool retdebug = !raw1394_read(handle,
                                  baseNodeId + hub_node_id,    // boardid 7
                                  debugAddr,           // read from hub addr
                                  4,          // read all 16 boards
                                  &debugData);
    if (!retdebug) {
        raw1394_errcode_t ecode = raw1394_get_errcode(handle);
        std::cerr << "debug read ecode = " << ecode << " to_errno = " << raw1394_errcode_to_errno(ecode) << "  "
                  << strerror(raw1394_errcode_to_errno(ecode)) << std::endl;
    }
#endif

    // sequence number from 16 bits 0 to 65535
    ReadSequence_++;
    if (ReadSequence_ == 65536) {
        ReadSequence_ = 1;
    }
    quadlet_t bcReqData = bswap_32((ReadSequence_ << 16) + BoardExistMask_);
    nodeaddr_t bcReqAddr = 0xffffffff000F;    // special address to trigger broadcast read

#if FAKEBC
    ret = !raw1394_write(handle,
                              baseNodeId,
                              bcReqAddr,
                              4,
                              &bcReqData);
    if (!ret) {
        raw1394_errcode_t ecode = raw1394_get_errcode(handle);
        std::cerr << "bbbbbbb fake ecode = " << ecode << " to_errno = " << raw1394_errcode_to_errno(ecode) << "  "
                  << strerror(raw1394_errcode_to_errno(ecode)) << std::endl;
    }
#else
    WriteQuadletBroadcast(bcReqAddr, bcReqData);
#endif

//    // Manual sleep 50 us
    timeval start, check;
    gettimeofday(&start, NULL);
    while(true) {
        gettimeofday(&check, NULL);
        if (((check.tv_sec-start.tv_sec)*1000000 + check.tv_usec-start.tv_usec) > (5.0*NumOfNodes_+10.0)) {
            break;
        }
    }

    // initialize max buffer
    const int hubReadSize = 272;     // 16 * 17 = 272 max
    quadlet_t hubReadBuffer[hubReadSize];
    memset(hubReadBuffer, 0, sizeof(hubReadBuffer));

    // raw1394_read 0 = SUCCESS, -1 = FAIL, flip return value
    ret = !raw1394_read(handle,
                        baseNodeId + hub_node_id,
                        0x1000,           // read from hub addr
                        272 * 4,          // read all 16 boards
                        hubReadBuffer);


    // ----- DEBUG -----------
    static int raw1394readCounter = 0;
    if (!ret) {
        raw1394readCounter++;
        raw1394_errcode_t ecode = raw1394_get_errcode(handle);
        std::cerr << "ecode = " << ecode << " to_errno = " << raw1394_errcode_to_errno(ecode) << "  "
                  << strerror(raw1394_errcode_to_errno(ecode)) << std::endl;
        std::cerr << "raw1394_read failed " << raw1394readCounter << ": " << strerror(errno) << std::endl;
    }
    // -----------------------

    for (int board = 0; board < max_board; board++) {
        if (BoardList[board]) {
            const int readSize = 17;  // 1 seq + 16 data, unit quadlet
            quadlet_t readBuffer[readSize];

            memcpy(readBuffer, &(hubReadBuffer[readSize * board + 0]), readSize * 4);

            unsigned int seq = (bswap_32(readBuffer[0]) >> 16);

            static int errorcounter = 0;
            if (ReadSequence_ != seq) {
                errorcounter++;
                outStr << "errorcounter = " << errorcounter << std::endl;
                outStr << std::hex << seq << "  " << ReadSequence_ << "  " << (int)board << std::endl;
            }

            memcpy(BoardList[board]->GetReadBuffer(), &(readBuffer[1]), (readSize-1) * 4);

            if (ret) noneRead = false;
            else allOK = false;
            BoardList[board]->SetReadValid(ret);
        }
    }

    if (noneRead) {
        PollEvents();
    }

    return allOK;
}


bool FirewirePort::WriteAllBoards(void)
{
    if ((Protocol_ == FirewirePort::PROTOCOL_SEQ_R_BC_W) || (Protocol_ == FirewirePort::PROTOCOL_BC_QRW)) {
        return WriteAllBoardsBroadcast();
    }

    if (!handle) {
        outStr << "WriteAllBoards: handle for port " << PortNum << " is NULL" << std::endl;
        return false;
    }
    bool allOK = true;
    bool noneWritten = true;
    for (int board = 0; board < max_board; board++) {
        if (BoardList[board]) {
            quadlet_t *buf = BoardList[board]->GetWriteBuffer();
            unsigned int numBytes = BoardList[board]->GetWriteNumBytes();
            unsigned int numQuads = numBytes/4;
            // Currently (Rev 1 firmware), the last quadlet (Status/Control register)
            // is done as a separate quadlet write.
            bool ret = WriteBlock(board, 0, buf, numBytes-4);
            if (ret) noneWritten = false;
            else allOK = false;
            quadlet_t ctrl = buf[numQuads-1];  // Get last quadlet
            bool ret2 = true;
            if (ctrl) {    // if anything non-zero, write it
                ret2 = WriteQuadlet(board, 0, ctrl);
                if (ret2) noneWritten = false;
                else allOK = false;
            }
            // SetWriteValid clears the buffer if the write was valid
            BoardList[board]->SetWriteValid(ret&&ret2);
        }
    }
    if (noneWritten)
        PollEvents();
    return allOK;
}

bool FirewirePort::WriteAllBoardsBroadcast(void)
{
    // check hanle
    if (!handle) {
        outStr << "WriteAllBoardsBroadcast: handle for port " << PortNum << " is NULL" << std::endl;
        return false;
    }

    // sanity check vars
    bool allOK = true;
    bool noneWritten = true;

    // loop 1: broadcast write block

    // construct broadcast write buffer
    const int numOfChannel = 4;
    quadlet_t bcBuffer[numOfChannel * MAX_NODES];
    memset(bcBuffer, 0, sizeof(bcBuffer));
    int bcBufferOffset = 0; // the offset for new data to be stored in bcBuffer (bytes)
    int numOfBoards = 0;

    for (int board = 0; board < max_board; board++) {
        if (BoardList[board]) {
            numOfBoards++;
            quadlet_t *buf = BoardList[board]->GetWriteBuffer();
            unsigned int numBytes = BoardList[board]->GetWriteNumBytes();
            memcpy(bcBuffer + bcBufferOffset/4, buf, numBytes-4); // -4 for ctrl offset
            // bcBufferOffset equals total numBytes to write, when the loop ends
            bcBufferOffset = bcBufferOffset + numBytes - 4;
        }
    }

    // now broadcast out the huge packet
    bool ret = true;

#if FAKEBC
    ret = !raw1394_write(handle,
                         baseNodeId,
                         0xffffffff0000,
                         bcBufferOffset,
                         bcBuffer);
#else
    ret = WriteBlockBroadcast(0xffffff000000,  // now the address is hardcoded
                              bcBuffer,
                              bcBufferOffset);
#endif

    // loop 2: send out control quadlet if necessary
    for (int board = 0; board < max_board; board++) {
        if (BoardList[board]) {
            quadlet_t *buf = BoardList[board]->GetWriteBuffer();
            unsigned int numBytes = BoardList[board]->GetWriteNumBytes();
            unsigned int numQuads = numBytes/4;
            quadlet_t ctrl = buf[numQuads-1];  // Get last quedlet
            bool ret2 = true;
            if (ctrl) {  // if anything non-zero, write it
                ret2 = WriteQuadlet(board, 0x00, ctrl);
                if (ret2) noneWritten = false;
                else allOK = false;
            }
            // SetWriteValid clears the buffer if the write was valid
            BoardList[board]->SetWriteValid(ret&&ret2);
        }
    }

    // pullEvents
    if (noneWritten) {
        PollEvents();
    }

    // return
    return allOK;
}

bool FirewirePort::ReadQuadlet(unsigned char boardId, nodeaddr_t addr, quadlet_t &data)
{
    int node = GetNodeId(boardId);
    if (node < MAX_NODES)
        return !raw1394_read(handle, baseNodeId+node, addr, 4, &data);
    else
        return false;
}

bool FirewirePort::WriteQuadlet(unsigned char boardId, nodeaddr_t addr, quadlet_t data)
{
    int node = GetNodeId(boardId);
    if (node < MAX_NODES)
        return !raw1394_write(handle, baseNodeId+node, addr, 4, &data);
    else
        return false;
}

bool FirewirePort::WriteQuadletBroadcast(nodeaddr_t addr, quadlet_t data)
{
    // special case of WriteBlockBroadcast
    // nbytes = 4
    return WriteBlockBroadcast(addr, &data, 4);
}


bool FirewirePort::ReadBlock(unsigned char boardId, nodeaddr_t addr, quadlet_t *data,
                             unsigned int nbytes)
{
    int node = GetNodeId(boardId);
    if (node < MAX_NODES)
        return !raw1394_read(handle, baseNodeId+node, addr, nbytes, data);
    else
        return false;
}

bool FirewirePort::WriteBlock(unsigned char boardId, nodeaddr_t addr, quadlet_t *data,
                              unsigned int nbytes)
{
    int node = GetNodeId(boardId);
    if (node < MAX_NODES)
        return !raw1394_write(handle, baseNodeId+node, addr, nbytes, data);
    else
        return false;
}


bool FirewirePort::WriteBlockBroadcast(
        nodeaddr_t addr, quadlet_t *data, unsigned int nbytes)
{
    // check handle
    if (!handle_bc) {
        outStr << "WriteQuadletBroadcast: invald firewire handle" << std::endl;
        return false;
    }

    // check address
    // ZC: maybe limit address to 8 bits reg_addr[7:0]
    //     and cheat firewire driver
    if (addr < CSR_REGISTER_BASE + CSR_CONFIG_ROM_END) {
        outStr << "WriteQuadletBroadcast: address not allowed, \n"
               << "addr should > CSR_REG_BASE + CSR_CONFIG_ROM_END" << std::endl;
        return false;
    }

    // broadcast
    int rc;    // return code
    const nodeid_t broadcast_node_id = 0xffff;  // use node_id 0xffff to broadcast
    const unsigned long tag = 11;  // tag is random picked, not used
    // send broadcast request
    rc = raw1394_start_write(handle_bc, broadcast_node_id, addr, nbytes, data, tag);
    if (rc) {
        outStr << "WriteQuadletBroadcast: errno = " << strerror(errno) << std::endl;
        return false;
    } else {
        return true;
    }
}<|MERGE_RESOLUTION|>--- conflicted
+++ resolved
@@ -45,13 +45,9 @@
     max_board(0),
     NumOfBoards_(0),
     NumOfNodes_(0),
-<<<<<<< HEAD
-    BoardExistMask_(0)
-=======
     ReadSequence_(0),
     BoardExistMask_(0),
     Protocol_(FirewirePort::PROTOCOL_SEQ_RW)
->>>>>>> 55d11b6e
 {
     Init();
 }
