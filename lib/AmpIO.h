/* -*- Mode: C++; tab-width: 4; indent-tabs-mode: nil; c-basic-offset: 4 -*-    */
/* ex: set filetype=cpp softtabstop=4 shiftwidth=4 tabstop=4 cindent expandtab: */

/*
  Author(s):  Zihan Chen

  (C) Copyright 2011-2015 Johns Hopkins University (JHU), All Rights Reserved.

--- begin cisst license - do not edit ---

This software is provided "as is" under an open source license, with
no warranty.  The complete license can be found in license.txt and
http://www.cisst.org/cisst/license.txt.

--- end cisst license ---
*/


#ifndef __AMPIO_H__
#define __AMPIO_H__

#include <Amp1394/AmpIORevision.h>

#include "BoardIO.h"
#include <stdint.h> // for uint32_t
#include <iostream>

class ostream;


typedef int32_t  AmpIO_Int32;
typedef uint32_t AmpIO_UInt32;
typedef uint16_t AmpIO_UInt16;
typedef uint8_t AmpIO_UInt8;

class AmpIO : public BoardIO
{
public:
    AmpIO(AmpIO_UInt8 board_id, unsigned int numAxes = 4);
    ~AmpIO();

    AmpIO_UInt32 GetFirmwareVersion(void) const;
<<<<<<< HEAD
    std::string GetFPGASerialNumber(void);
=======
    // Return QLA serial number (empty string if not found)
>>>>>>> 1f6f61cd
    std::string GetQLASerialNumber(void);
    void DisplayReadBuffer(std::ostream &out = std::cout) const;

    // *********************** GET Methods ***********************************
    // The GetXXX methods below return data from local buffers that were filled
    // by FirewirePort::ReadAllBoards. To read data immediately from the boards,
    // use the ReadXXX methods, but note that individual reads via IEEE-1394 are
    // less efficient than block transfers.

    AmpIO_UInt32 GetStatus(void) const;

    AmpIO_UInt32 GetTimestamp(void) const;

    AmpIO_UInt8 GetDigitalOutput(void) const;

    /*! Utility method, uses result of GetDigitalOutput but performs
      required shift and mask. */
    AmpIO_UInt8 GetNegativeLimitSwitches(void) const;

    /*! Utility method, uses result of GetDigitalOutput but performs
      required shift and mask. */
    AmpIO_UInt8 GetPositiveLimitSwitches(void) const;

    /*! Utility method, uses result of GetDigitalOutput but performs
      required shift and mask. */
    AmpIO_UInt8 GetHomeSwitches(void) const;

    /*! Utility methods, uses result of GetDigitalOutput but performs
      required shift and mask. */
    //@{
    AmpIO_UInt8 GetEncoderChannelA(void) const;
    bool GetEncoderChannelA(unsigned int index) const;

    AmpIO_UInt8 GetEncoderChannelB(void) const;
    bool GetEncoderChannelB(unsigned int index) const;

    bool GetEncoderOverflow(unsigned int index) const;

    AmpIO_UInt8 GetEncoderIndex(void) const;
    //@}

    AmpIO_UInt32 GetDigitalInput(void) const;

    AmpIO_UInt8 GetAmpTemperature(unsigned int index) const;

    AmpIO_UInt32 GetMotorCurrent(unsigned int index) const;

    AmpIO_UInt32 GetAnalogInput(unsigned int index) const;

    AmpIO_Int32 GetEncoderPosition(unsigned int index) const;

    AmpIO_UInt32 GetEncoderVelocity(unsigned int index, const bool islatch = true) const;

    AmpIO_Int32 GetEncoderMidRange(void) const;

    // GetPowerStatus: returns true if motor power supply voltage
    // is present on the QLA. If not present, it could be because
    // power is disabled or the power supply is off.
    bool GetPowerStatus(void) const;

    // GetSafetyRelayStatus: returns true if safety relay contacts are closed
    bool GetSafetyRelayStatus(void) const;

    // GetWatchdogTimeoutStatus: returns true if watchdog timeout
    bool GetWatchdogTimeoutStatus(void) const;

    // GetAmpEnable: returns true if system is requesting amplifier to
    // be enabled (but, amplifier might be in fault state)
    bool GetAmpEnable(unsigned int index) const;

    // GetAmpStatus: returns true if amplifier is enabled; false if
    // amplifier is in fault state.
    bool GetAmpStatus(unsigned int index) const;

    // GetSafetyAmpDisable: returns true if current safety module in FPGA trip
    AmpIO_UInt32 GetSafetyAmpDisable(void) const;

    // *********************** SET Methods ***********************************
    // The SetXXX methods below write data to local buffers that are sent over
    // IEEE-1394 via FirewirePort::WriteAllBoards. To immediately write to
    // the boards, you can use a WriteXXX method.

    void SetPowerEnable(bool state);
    bool SetAmpEnable(unsigned int index, bool state);
    void SetSafetyRelay(bool state);

    bool SetMotorCurrent(unsigned int index, AmpIO_UInt32 mcur);

    // ********************** READ Methods ***********************************
    // The ReadXXX methods below read data directly from the boards via IEEE-1394
    // (Firewire) using quadlet reads. In most cases, it is better to use the
    // GetXXX methods which read data from a buffer that is read from the board
    // via the more efficient IEEE-1394 block transfer.

    AmpIO_UInt32 ReadStatus(void) const;
    bool ReadPowerStatus(void) const;
    bool ReadSafetyRelayStatus(void) const;
    AmpIO_UInt32 ReadSafetyAmpDisable(void) const;

    // ********************** WRITE Methods **********************************

    // Enable motor power to the entire board (it is still necessary
    // to enable power to the individual amplifiers).
    bool WritePowerEnable(bool state);

    // Enable individual amplifiers
    bool WriteAmpEnable(AmpIO_UInt8 mask, AmpIO_UInt8 state);

    bool WriteSafetyRelay(bool state);

    bool WriteEncoderPreload(unsigned int index, AmpIO_Int32 enc);

    bool WriteDigitalOutput(AmpIO_UInt8 mask, AmpIO_UInt8 bits);

    bool WriteWatchdogPeriod(AmpIO_UInt32 counts);

    // ********************** PROM Methods ***********************************
    // Methods for reading or programming
    //   1 - the FPGA configuration PROM (M25P16)
    //   2 - QLA PROM (25AA128)
    // NOTE:
    //   - M25P16 & 25AA128 Have exact same command table, except M25P16 has
    //     a few extra commands (e.g. ReadID, DeepSleep)
    //   - address length
    //     - M25P16: 24-bit
    //     - 25AA128: 16-bit (2 MSB are ignored)
    enum PromType{
        PROM_M25P16 = 1,
        PROM_25AA128 = 2
    };

    /*!
     \brief Get PROM read/write address (1394 space) based on prom type

     \param type   PROM type e.g. M25P16/25AA128
     \param isWrite  write address or read address
     \return nodeaddr_t  return address in FPGA 1394 address space
    */
    nodeaddr_t GetPromAddress(PromType type = PROM_M25P16, bool isWrite = true);

    // User-supplied callback, called when software needs to wait for an
    // action, or when an error occurs. In the latter case, the error message
    // is passed as a parameter (NULL if no error). If the callback returns
    // false, the current wait operation is aborted.
    typedef bool (*ProgressCallback)(const char *msg);

    // Returns the PROM ID (M25P15 ONLY)
    // should be 0x00202015 for the M25P16
    AmpIO_UInt32 PromGetId(void);

    // PromGetStatus (General)
    // returns the status register from the M25P16 PROM
    // (this is different than the interface status read from address offset 8)
    // The following masks are for the useful status register bits.
    enum { MASK_WIP = 1, MASK_WEL = 2 };   // status register bit masks
    AmpIO_UInt32 PromGetStatus(PromType type = PROM_M25P16);

    // PromGetResult (General)
    // returns the result (if any) from the last command sent
    AmpIO_UInt32 PromGetResult(PromType type = PROM_M25P16);

    // Returns nbytes data read from the specified address
    bool PromReadData(AmpIO_UInt32 addr, AmpIO_UInt8 *data,
                      unsigned int nbytes);

    // Enable programming commands (erase and program page) (General)
    // This sets the WEL bit in the status register.
    // This mode is automatically cleared after a programming command is executed.
    bool PromWriteEnable(PromType type = PROM_M25P16);

    // Disable programming commands (General)
    // This clears the WEL bit in the status register.
    bool PromWriteDisable(PromType type = PROM_M25P16);

    // Erase a sector (64K) at the specified address. (M25P16 ONLY)
    // This command calls PromWriteEnable.
    // If non-zero, the callback (cb) is called while the software is waiting
    // for the PROM to be erased, or if there is an error.
    bool PromSectorErase(AmpIO_UInt32 addr, const ProgressCallback cb = 0);

    // Program a page (up to 256 bytes) at the specified address.
    // This command calls PromWriteEnable.
    // If non-zero, the callback (cb) is called while the software is waiting
    // for the PROM to be programmed, or if there is an error.
    // Returns the number of bytes programmed (-1 if error).
    int PromProgramPage(AmpIO_UInt32 addr, const AmpIO_UInt8 *bytes,
                        unsigned int nbytes, const ProgressCallback cb = 0);


    // ********************** QLA PROM ONLY Methods ***********************************
    // ZC: meta data only, so don't care speed that much
    bool PromReadByte25AA128(AmpIO_UInt16 addr, AmpIO_UInt8 &data);
    bool PromWriteByte25AA128(AmpIO_UInt16 addr, AmpIO_UInt8 &data);
    bool PromReadBlock25AA128(AmpIO_UInt16 addr, quadlet_t* data, unsigned int nquads);
    bool PromWriteBlock25AA128(AmpIO_UInt16 addr, quadlet_t* data, unsigned int nquads);

protected:
    unsigned int NumAxes;   // not currently used

    // Number of channels in the node (4 for QLA)
    enum { NUM_CHANNELS = 4 };

    enum { ReadBufSize = 4+3*NUM_CHANNELS,
           WriteBufSize = NUM_CHANNELS+1 };

    quadlet_t read_buffer[ReadBufSize];     // buffer for real-time reads
    quadlet_t write_buffer[WriteBufSize];   // buffer for real-time writes

    // Offsets of real-time read buffer contents, 16 = 4 + 2 * 4 quadlets
    enum {
        TIMESTAMP_OFFSET  = 0,    // one quadlet
        STATUS_OFFSET     = 1,    // one quadlet
        DIGIO_OFFSET      = 2,    // digital I/O (one quadlet)
        TEMP_OFFSET       = 3,    // temperature (one quadlet)
        MOTOR_CURR_OFFSET = 4,    // half quadlet per channel (lower half)
        ANALOG_POS_OFFSET = 4,    // half quadlet per channel (upper half)
        ENC_POS_OFFSET    = 4+NUM_CHANNELS,    // one quadlet per channel
        ENC_VEL_OFFSET    = 4+2*NUM_CHANNELS   // one quadlet per channel
    };

    // offsets of real-time write buffer contents
    enum {
        WB_CURR_OFFSET = 0,             // one quadlet per channel
        WB_CTRL_OFFSET = NUM_CHANNELS   // control register (power control)
    };

    // Hardware device address offsets, not to be confused with buffer offsets.
    // Format is [4-bit channel address (1-7) | 4-bit device offset]
    // Applies only to quadlet transactions--block transactions use fixed
    // real-time formats described above
    enum {
        ADC_DATA_OFFSET = 0,       // adc data register
        DAC_CTRL_OFFSET = 1,       // dac control register
        POT_CTRL_OFFSET = 2,       // pot control register
        POT_DATA_OFFSET = 3,       // pot data register
        ENC_LOAD_OFFSET = 4,       // enc control register (preload)
        POS_DATA_OFFSET = 5,       // enc data register (position)
        VEL_DATA_OFFSET = 6        // enc data register (velocity)
    };
};

#endif // __AMPIO_H__<|MERGE_RESOLUTION|>--- conflicted
+++ resolved
@@ -39,12 +39,10 @@
     AmpIO(AmpIO_UInt8 board_id, unsigned int numAxes = 4);
     ~AmpIO();
 
-    AmpIO_UInt32 GetFirmwareVersion(void) const;
-<<<<<<< HEAD
+    AmpIO_UInt32 GetFirmwareVersion(void) const;    
+    // Return FPGA serial number (empty string if not found)
     std::string GetFPGASerialNumber(void);
-=======
     // Return QLA serial number (empty string if not found)
->>>>>>> 1f6f61cd
     std::string GetQLASerialNumber(void);
     void DisplayReadBuffer(std::ostream &out = std::cout) const;
 
