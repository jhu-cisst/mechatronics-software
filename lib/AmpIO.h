/* -*- Mode: C++; tab-width: 4; indent-tabs-mode: nil; c-basic-offset: 4 -*-    */
/* ex: set filetype=cpp softtabstop=4 shiftwidth=4 tabstop=4 cindent expandtab: */

/*
  Author(s):  Zihan Chen, Peter Kazanzides, Jie Ying Wu

  (C) Copyright 2011-2021 Johns Hopkins University (JHU), All Rights Reserved.

--- begin cisst license - do not edit ---

This software is provided "as is" under an open source license, with
no warranty.  The complete license can be found in license.txt and
http://www.cisst.org/cisst/license.txt.

--- end cisst license ---
*/


#ifndef __AMPIO_H__
#define __AMPIO_H__

#include <Amp1394/AmpIORevision.h>

#include "Spartan6IO.h"
#include "EncoderVelocity.h"
#include <iostream>

class ostream;

<<<<<<< HEAD
/*! See Interface Spec: https://github.com/jhu-cisst/mechatronics-software/wiki/Interface-Specification */
class AmpIO : public Spartan6IO
=======

typedef int32_t  AmpIO_Int32;
typedef uint32_t AmpIO_UInt32;
typedef uint16_t AmpIO_UInt16;
typedef int16_t AmpIO_Int16;
typedef uint8_t  AmpIO_UInt8;

// Conditional compilation so that EncoderVelocityData is internal to AmpIO, except when
// parsing with SWIG, since SWIG cannot handle internal classes.

#ifndef SWIG
/*! See Interface Spec: https://github.com/jhu-cisst/mechatronics-software/wiki/InterfaceSpec */
class AmpIO : public BoardIO
{
public:
#endif

    struct EncoderVelocityData {
        double clkPeriod;            // Clock period, in seconds
        AmpIO_UInt32 velPeriod;      // Encoder full-cycle period (for velocity)
        bool velOverflow;            // Velocity (period) overflow
        AmpIO_UInt32 velPeriodMax;   // Maximum possible velocity period
        bool velDir;                 // Velocity direction (true -> positive direction)
        bool dirChange;              // Direction change during last velocity period, V7+
        bool encError;               // Encoder error detected, V7+
        bool partialCycle;           // No full cycle yet, V7+
        AmpIO_UInt32 qtr1Period;     // Encoder quarter-cycle period 1 (for accel), V6+
        bool qtr1Overflow;           // Qtr1 overflow, V7+
        bool qtr1Dir;                // Qtr1 direction (true -> positive direction), V7+
        unsigned char qtr1Edges;     // Qtr1 edge mask (A-up, B-up, A-down, B-down), V7+
        AmpIO_UInt32 qtr5Period;     // Encoder quarter-cycle period 5 (for accel), V6+
        bool qtr5Overflow;           // Qtr5 overflow, V7+
        bool qtr5Dir;                // Qtr5 direction (true -> positive direction), V7+
        unsigned char qtr5Edges;     // Qtr5 edge mask (A-up, B-up, A-down, B-down), V7+
        AmpIO_UInt32 qtrPeriodMax;   // Maximum Qtr1 or Qtr5 period
        AmpIO_UInt32 runPeriod;      // Time since last encoder edge, Firmware V4,5,7+
        bool runOverflow;            // Running counter overflow, V7+

        EncoderVelocityData() { Init(); }
        ~EncoderVelocityData() {}
        void Init();
    };

#ifdef SWIG
/*! See Interface Spec: https://github.com/jhu-cisst/mechatronics-software/wiki/InterfaceSpec */
class AmpIO : public BoardIO
>>>>>>> c355e3aa
{
public:
    AmpIO(AmpIO_UInt8 board_id, unsigned int numAxes = 4);
    ~AmpIO();

<<<<<<< HEAD
=======
    int rtlen_debug = 0;

    AmpIO_UInt32 GetFirmwareVersion(void) const;
    // Return FPGA serial number (empty string if not found)
    std::string GetFPGASerialNumber(void);
>>>>>>> c355e3aa
    // Return QLA serial number (empty string if not found)
    std::string GetQLASerialNumber(void);
    void DisplayReadBuffer(std::ostream &out = std::cout) const;

    // *********************** GET Methods ***********************************
    // The GetXXX methods below return data from local buffers that were filled
    // by BasePort::ReadAllBoards. To read data immediately from the boards,
    // use the ReadXXX methods, but note that individual reads are less
    // efficient than block transfers.

    AmpIO_UInt32 GetStatus(void) const;

    AmpIO_UInt32 GetTimestamp(void) const;

    // Get timestamp in seconds (time between two consecutive reads)
    double GetTimestampSeconds(void) const;

    // Return digital output state
    AmpIO_UInt8 GetDigitalOutput(void) const;

    /*! Utility method, uses result of GetDigitalInput but performs
      required shift and mask. */
    AmpIO_UInt8 GetNegativeLimitSwitches(void) const;

    /*! Utility method, uses result of GetDigitalInput but performs
      required shift and mask. */
    AmpIO_UInt8 GetPositiveLimitSwitches(void) const;

    /*! Utility method, uses result of GetDigitalInput but performs
      required shift and mask. */
    AmpIO_UInt8 GetHomeSwitches(void) const;

    /*! Utility methods, use result of GetDigitalInput but perform
      required shift and mask. */
    //@{
    AmpIO_UInt8 GetEncoderChannelA(void) const;
    bool GetEncoderChannelA(unsigned int index) const;

    AmpIO_UInt8 GetEncoderChannelB(void) const;
    bool GetEncoderChannelB(unsigned int index) const;

    AmpIO_UInt8 GetEncoderIndex(void) const;
    //@}

    AmpIO_UInt32 GetDigitalInput(void) const;

    AmpIO_UInt8 GetAmpTemperature(unsigned int index) const;

    AmpIO_UInt32 GetMotorCurrent(unsigned int index) const;
    double GetMotorVoltageRatio(unsigned int index) const;

    double GetMotorVoltageRatio(unsigned int index) const;

    AmpIO_UInt32 GetAnalogInput(unsigned int index) const;

    //********************** Encoder position/velocity/acceleration *****************************

    /*! Returns the encoder position in counts. */
    AmpIO_Int32 GetEncoderPosition(unsigned int index) const;

    /*! Returns true if encoder position has overflowed. */
    bool GetEncoderOverflow(unsigned int index) const;

    /*! Returns the encoder clock period, in seconds. Note that this value depends on the
        firmware version. */
    double GetEncoderClockPeriod(void) const;

    /*! Returns the encoder velocity, in counts per second, based on the FPGA measurement
        of the encoder period (i.e., time between two consecutive edges). Specifically, the
        velocity is given by 4/(period*clk) counts/sec, where clk is the period of the clock used to measure
        the encoder period. The numerator is 4 because an encoder period is equal to 4 counts (quadrature).
        If the counter overflows, the velocity is set to 0. This method should work with all versions of firmware,
        but has improved performance starting with Version 6. For a better velocity estimate, see the
        GetEncoderVelocityPredicted method.

        This method was previously called GetEncoderVelocityCountsPerSecond to distinguish it from an obsolete
        GetEncoderVelocity that actually returned the encoder period as an integer (AmpIO_Int32). The velocity
        period (velPeriod) and other information can now be obtained via the GetEncoderVelocityData method.
    */
    double GetEncoderVelocity(unsigned int index) const;

    /*! Returns the predicted encoder velocity, in counts per second, based on the FPGA measurement of the
        encoder period (i.e., time between two consecutive edges), with compensation for the measurement delay.
        For Firmware Rev 6+, the predicted encoder velocity uses the estimated acceleration to predict the
        velocity at the current time. For Rev 7+, the prediction also uses the encoder running counter (time
        since last edge). There are two limits enforced:
        1) The predicted velocity will not change sign (i.e., be in the opposite direction from the measured velocity).
        2) The predicted velocity will not be larger than the velocity that would have caused one encoder count to
           occur during the time measured by the running counter.
        For an explanation of percent_threshold, see GetEncoderAcceleration.
    */
    double GetEncoderVelocityPredicted(unsigned int index, double percent_threshold = 1.0) const;

    /*! Returns the raw encoder period (velocity) value.
        This method is provided for internal use and testing. */
    AmpIO_UInt32 GetEncoderVelocityRaw(unsigned int index) const;

    /*! Returns midrange value of encoder position. */
    static AmpIO_Int32 GetEncoderMidRange(void);

    /*! Returns the encoder acceleration in counts per second**2, based on the scaled difference
        between the most recent full cycle and the previous full cycle. If the encoder counter overflowed
        (i.e., velocity was very slow or zero), the acceleration is set to 0. Since velocity is averaged
        over an entire cycle, acceleration can be applied over half the cycle to reduce delays.
        The percent_threshold is between 0 and 1 and essentially controls the maximum velocity for
        which acceleration is estimated. Specifically, if T is the most recent quarter-cycle period,
        then the acceleration is set to 0 if the magnitude of 1/T is greater than percent_threshold.
        This can avoid noisy acceleration estimates in those cases. Setting percent_threshold to 1.0
        effectively disables this feature. */
    double GetEncoderAcceleration(unsigned int index, double percent_threshold = 1.0) const;

    /*! Returns the raw encoder acceleration value. For firmware prior to Version 6, this was actually the
        encoder "frequency" (i.e., number of pulses in specified time period, which can be used to estimate velocity).
        This method is provided for internal use and testing in firmware Rev 6 and deprecated in >6. */
    AmpIO_UInt32 GetEncoderAccelerationRaw(unsigned int index) const;

    /*! Get the most recent encoder quarter cycle period for internal use and testing (Rev 7+). */
    AmpIO_UInt32 GetEncoderQtr1Raw(unsigned int index) const;

    /*! Get the encoder quarter cycle period from 5 cycles ago (i.e., 4 cycles prior to the one returned
        by GetEncoderQtr1) for internal use and testing (Rev 7+). */
    AmpIO_UInt32 GetEncoderQtr5Raw(unsigned int index) const;

    /*! Get the encoder running counter, which measures the elasped time since the last encoder edge;
        for internal use and testing (Rev 7+). */
    AmpIO_UInt32 GetEncoderRunningCounterRaw(unsigned int index) const;

    /*! Get the encoder running counter, in seconds. This is primarily used for Firmware Rev 7+, but
        also supports the running counter in Firmware Rev 4-5.
    */
    double GetEncoderRunningCounterSeconds(unsigned int index) const;

    /*! Returns the data available for computing encoder velocity (and acceleration). */
    bool GetEncoderVelocityData(unsigned int index, EncoderVelocity &data) const;

    /*! Returns the number of encoder errors (invalid transitions on the A or B channel). The errors
        are detected on the FPGA, with Firmware V7+, which sets an error bit in the encoder period used
        for velocity estimation. The error bit is cleared with the next valid transition.
        The number of errors reported here is only the number of errors received by the PC; it does
        not include any errors detected on the FPGA that were cleared before being read by the PC. */
    unsigned int GetEncoderErrorCount(unsigned int index) const;

    /*! Clears the count of encoder errors for the specified channel. Specifying NUM_CHANNELS (default
        value) clears the counter for all channels. */
    bool ClearEncoderErrorCount(unsigned int index = NUM_CHANNELS);

    //********************************************************************************************

    // GetPowerEnable: return power enable control
    bool GetPowerEnable(void) const;

    // GetPowerStatus: returns true if motor power supply voltage
    // is present on the QLA. If not present, it could be because
    // power is disabled or the power supply is off.
    bool GetPowerStatus(void) const;

    // GetPowerFault: returns true if motor power fault is detected.
    // This is supported from Rev 6 firmware and requires a QLA 1.4+
    bool GetPowerFault(void) const;

    // GetSafetyRelay: returns desired safety relay state
    bool GetSafetyRelay(void) const;

    // GetSafetyRelayStatus: returns true if safety relay contacts are closed
    bool GetSafetyRelayStatus(void) const;

    // GetWatchdogTimeoutStatus: returns true if watchdog timeout
    bool GetWatchdogTimeoutStatus(void) const;

    // GetAmpEnable: returns true if system is requesting amplifier to
    // be enabled (but, amplifier might be in fault state)
    bool GetAmpEnable(unsigned int index) const;

    // GetAmpEnableMask: returns mask where each set bit indicates that
    // the corresponding amplifier is requested to be enabled
    AmpIO_UInt8 GetAmpEnableMask(void) const;

    // GetAmpStatus: returns true if amplifier is enabled; false if
    // amplifier is in fault state.
    bool GetAmpStatus(unsigned int index) const;

    // GetSafetyAmpDisable: returns true if current safety module in FPGA trip
    AmpIO_UInt32 GetSafetyAmpDisable(void) const;

    AmpIO_UInt32 GetAmpFaultCode(unsigned int index) const;

    // *********************** SET Methods ***********************************
    // The SetXXX methods below write data to local buffers that are sent over
    // the bus via BasePort::WriteAllBoards. To immediately write to
    // the boards, you can use a WriteXXX method.
    // Note that SetAmpEnableMask is equivalent to WriteAmpEnable, whereas
    // SetAmpEnable affects only the specified amplifier index.
    // Also, due to the firmware implementation, SetAmpEnable/SetAmpEnableMask
    // cannot enable the amplifiers unless board power is already enabled,
    // i.e., via an earlier SetPowerEnable(true) followed by WriteAllBoards, or
    // via a call to WritePowerEnable(true).

    void SetPowerEnable(bool state);
    bool SetAmpEnable(unsigned int index, bool state);
    bool SetAmpEnableMask(AmpIO_UInt32 mask, AmpIO_UInt32 state);
    void SetSafetyRelay(bool state);

    bool SetMotorCurrent(unsigned int index, AmpIO_UInt32 mcur);
    bool SetMotorVoltageRatio(unsigned int index, double ratio);

    // ********************** READ Methods ***********************************
    // The ReadXXX methods below read data directly from the boards via the
    // bus using quadlet reads. In most cases, it is better to use the
    // GetXXX methods which read data from a buffer that is read from the board
    // via the more efficient block transfer.

    bool ReadPowerStatus(void) const;
    bool ReadSafetyRelayStatus(void) const;
    AmpIO_UInt32 ReadSafetyAmpDisable(void) const;

    bool ReadEncoderPreload(unsigned int index, AmpIO_Int32 &sdata) const;
    bool IsEncoderPreloadMidrange(unsigned int index, bool & isMidrange) const;

    // Read the watchdog period (16 bit number).
    // If applyMask is true, the upper 16 bits are cleared. This is the default
    // behavior for backward compatibility.
    // Starting with Firmware Rev 8, the upper bit (bit 31) indicates whether
    // LED1 on the QLA displays the watchdog period status.
    AmpIO_Int32 ReadWatchdogPeriod(bool applyMask = true) const;
    double ReadWatchdogPeriodInSeconds(void) const;

    AmpIO_UInt32 ReadDigitalIO(void) const;

    /*! \brief Read DOUT control register (e.g., for PWM, one-shot modes).

        \param index which digital output bit (0-3, which correspond to OUT1-OUT4)
        \param countsHigh counter value for high part of pulse (0 --> indefinite)
        \param countsLow counter value for low part of waveform (0 --> indefinite)
        \returns true if successful (results in countsHigh and countsLow)

        \sa WriteDoutControl
        \note Firmware Version 5+
     */
    bool ReadDoutControl(unsigned int index, AmpIO_UInt16 &countsHigh, AmpIO_UInt16 &countsLow);

    /*! \brief Read the status of the waveform output (i.e., whether waveform table is driving any
               digital outputs and, if so, the current table index).
        \param active true if the waveform table is actively driving any digital output
        \param tableIndex index into waveform table (see WriteWaveformTable)
        \returns true if successful (results in active and tableIndex)
    */
    bool ReadWaveformStatus(bool &active, AmpIO_UInt32 &tableIndex);

    // ********************** WRITE Methods **********************************

    // Enable motor power to the entire board (it is still necessary
    // to enable power to the individual amplifiers).
    bool WritePowerEnable(bool state);

    // Enable individual amplifiers
    bool WriteAmpEnable(AmpIO_UInt8 mask, AmpIO_UInt8 state);

    bool WriteSafetyRelay(bool state);

    bool WriteEncoderPreload(unsigned int index, AmpIO_Int32 enc);

    // Reset DOUT configuration bit, which causes firmware to repeat DOUT configuration check
    // (i.e., to detect QLA Rev 1.4+ with bidirectional DOUT).
    bool WriteDoutConfigReset(void);

    // Set digital output state
    bool WriteDigitalOutput(AmpIO_UInt8 mask, AmpIO_UInt8 bits);

    // Start/stop driving waveform for specified digital outputs (mask)
    bool WriteWaveformControl(AmpIO_UInt8 mask, AmpIO_UInt8 bits);

    // Write the watchdog period in counts. Starting with Firmware Rev 8, setting the upper
    // bit (bit 31) will cause LED1 on the QLA to display the watchdog period status.
    bool WriteWatchdogPeriod(AmpIO_UInt32 counts);
    // Write the watchdog period in seconds. Starting with Firmware Rev 8, setting ledDisplay
    // true will cause LED1 on the QLA to display the watchdog period status.
    bool WriteWatchdogPeriodInSeconds(const double seconds, bool ledDisplay = false);

    /*! \brief Write DOUT control register to set digital output mode (e.g., PWM, one-shot (pulse), general out).

        The modes are as follows:
          General DOUT:       high_time = low_time = 0
          Pulse high for DT:  high_time = DT, low_time = 0
          Pulse low for DT:   high_time = 0, low_time = DT
          PWM mode:           high_time = DTH, low_time = DTL (period = DTH+DTL)

        This is a low level-interface that specifies counts relative to the FPGA sysclk, which is 49.152 MHz.
        Thus, 1 count is approximately 20 nsec. The maximum 16-bit unsigned value, 65535, corresponds to
        about 1.33 msec.

        Note that regardless of the mode, writing to the digital output (e.g., using WriteDigitalOutput)
        will cause it to change to the new value. It will also reset the timer. For example, if we set
        the control register to pulse high for 100 clocks, but then set DOUT to 1 after 50 clocks, it will
        stay high for a total of 150 clocks. Writing to the control register also resets the time, so the
        same behavior would occur if we write to the control register after 50 clocks (assuming we do not
        also change the high_time).

        For the one-shot modes, the effect of calling WriteDoutControl is that the digital output will
        transition to the inactive state. For example, WriteDoutControl(0, 1000, 0) will have no effect
        on the digital output if it is already low. If the digital output is high, then the above call
        will cause the digital output to remain high for 1000 counts and then transition low and remain low.
        Subsequently, any call WriteDigitalOutput(0x01, 0x01) will cause the digital output to transition
        high, remain there for 1000 counts, and then transition low (i.e., a positive pulse of 1000 counts
        duration).

        For the PWM mode (high time and low time both non-zero), the effect of calling WriteDoutControl
        is to start PWM mode immediately.

        \param index which digital output bit (0-3, which correspond to OUT1-OUT4)
        \param countsHigh counter value for high part of pulse (0 --> indefinite)
        \param countsLow counter value for low part of waveform (0 --> indefinite)
        \returns true if successful

        \note Firmware Version 5+
    */
    bool WriteDoutControl(unsigned int index, AmpIO_UInt16 countsHigh, AmpIO_UInt16 countsLow);

    /*! \brief Write PWM parameters. This is a convenience function that calls WriteDoutControl.
               Note that the function can fail (and return false) if the input parameters are
               not feasible. The actual duty cycle will be as close as possible to the desired duty cycle.

        \param index which digital output bit (0-3, which correspond to OUT1-OUT4)
        \param freq PWM frequency, in Hz (375.08 Hz - 24.56 MHz)
        \param duty PWM duty cycle (0.0 - 1.0); 0.75 means PWM signal should be high 75% of time
        \returns true if successful; possible failures include firmware version < 5, failure to write
                 over FireWire, or specified frequency or duty cycle not possible.
    */
    bool WritePWM(unsigned int index, double freq, double duty);

    /*! \brief Get digital output time (in counts) corresponding to specified time in seconds.

        \param time Time, in seconds
        \returns Time, in counts
    */
    AmpIO_UInt32 GetDoutCounts(double timeInSec) const;

    // **************** Static WRITE Methods (for broadcast) ********************

    static bool WritePowerEnableAll(BasePort *port, bool state);

    static bool WriteAmpEnableAll(BasePort *port, AmpIO_UInt8 mask, AmpIO_UInt8 state);

    static bool WriteSafetyRelayAll(BasePort *port, bool state);

    static bool WriteEncoderPreloadAll(BasePort *port, unsigned int index, AmpIO_Int32 sdata);

    // ********************** Dallas DS2505 (1-wire) Methods **************************
    bool DallasWriteControl(AmpIO_UInt32 ctrl);
    bool DallasReadStatus(AmpIO_UInt32 &status);
    bool DallasWaitIdle();
    bool DallasReadBlock(unsigned char *data, unsigned int nbytes) const;
    bool DallasReadMemory(unsigned short addr, unsigned char *data, unsigned int nbytes);

    // ********************** Waveform Generator Methods *****************************
    // FPGA Firmware Version 7 introduced a Waveform table that can be used to drive
    // any combination of the 4 digital outputs. The waveform table length is 1024,
    // but can be updated while the waveform is active; to do that, call ReadWaveformStatus
    // to obtain the current readIndex on the FPGA. Note that the FPGA will automatically
    // wrap when reading/writing the table. For example, writing 10 quadlets to offset 1020
    // will write to table[1020]-table[1023] and then table[0]-table[5].

    /*! \brief Read the contents of the waveform table.
        \param buffer Buffer for storing contents of waveform table
        \param offset Offset into waveform table (0-1023)
        \param nquads Number of quadlets to read (1-1024)
        \note Cannot read table while waveform is active.
    */
    bool ReadWaveformTable(quadlet_t *buffer, unsigned short offset, unsigned short nquads);

    /*! \brief Write the contents of the waveform table.
        \param buffer Buffer containing data to write to waveform table
        \param offset Offset into waveform table (0-1023)
        \param nquads Number of quadlets to write (1-1024)
    */
    bool WriteWaveformTable(const quadlet_t *buffer, unsigned short offset, unsigned short nquads);

    // *********************** Data Collection Methods *******************************

    /*! \brief User-supplied callback function for data collection
        \param buffer pointer to collected data
        \param nquads number of elements in buffer
        \returns returning false stops data collection (same as calling DataCollectionStop)
    */
    typedef bool (*CollectCallback)(quadlet_t *buffer, short nquads);

    /*! \brief Start data collection on FPGA (Firmware Rev 7+)
        \param chan which channel to collect (1-4)
        \param collectCB optional callback function
        \returns true   if data collection available (Firmware Rev 7+) and parameters are valid
        \note  If callback not specified, must call ReadCollectedData to read data
    */
    bool DataCollectionStart(unsigned char chan, CollectCallback collectCB = 0);
    /*! \brief Stop data collection on FPGA */
    void DataCollectionStop();
    /*! \brief Returns true if data collection is active */
    bool IsCollecting() const;

    /*! \brief Gets FPGA data collection status, from real-time block read (Firmware Rev 7+)
        \param collecting Whether FPGA is currently collecting data
        \param chan Channel being collected (1-4)
        \param writeAddr Buffer address being written by FPGA (can read up to writeAddr-1)
        \returns true if successful
        \sa ReadCollectionStatus  */
    bool GetCollectionStatus(bool &collecting, unsigned char &chan, unsigned short &writeAddr) const;

    /*! \brief Reads FPGA data collection status, via quadlet read command (Firmware Rev 7+)
        \param collecting Whether FPGA is currently collecting data
        \param chan Channel being collected (1-4)
        \param writeAddr Buffer address being written by FPGA (can read up to writeAddr-1)
        \returns true if successful
        \sa GetCollectionStatus  */
    bool ReadCollectionStatus(bool &collecting, unsigned char &chan, unsigned short &writeAddr) const;

    /*! \brief Read collected data from FPGA memory buffer */
    bool ReadCollectedData(quadlet_t *buffer, unsigned short offset, unsigned short nquads);

    enum MotorControlMode {
        RESET = 2,
        VOLTAGE = 1,
        CURRENT = 0
    };

    bool WriteMotorControlMode(unsigned int index, AmpIO_UInt16 val);
    bool WriteCurrentKpRaw(unsigned int index, AmpIO_UInt32 val);
    bool WriteCurrentKiRaw(unsigned int index, AmpIO_UInt32 val);
    bool WriteCurrentITermLimitRaw(unsigned int index, AmpIO_UInt16 val);
    bool WriteDutyCycleLimit(unsigned int index, AmpIO_UInt16 val);

    AmpIO_UInt16 ReadMotorControlMode(unsigned int index) const;
    AmpIO_UInt32 ReadCurrentKpRaw(unsigned int index) const;
    AmpIO_UInt32 ReadCurrentKiRaw(unsigned int index) const;
    AmpIO_UInt16 ReadCurrentITermLimitRaw(unsigned int index) const;
    AmpIO_UInt16 ReadDutyCycleLimit(unsigned int index) const;

    AmpIO_Int16 ReadDutyCycle(unsigned int index) const;
    AmpIO_Int16 ReadCurrentITerm(unsigned int index) const;
    AmpIO_Int16 ReadFault(unsigned int index) const;

protected:
    unsigned int NumAxes;   // not currently used

    // Number of channels in the node (4 for QLA)
    enum { NUM_CHANNELS = 10, NUM_MOTORS = 10, NUM_ENCODERS = 7};

    // Sizes of real-time read and write buffers (see below for offsets into these buffers)
    // Firmware Rev 1-6 had ReadBufSize=4+4*NUM_CHANNELS. Using the larger buffer here
    // still retains compatibility with older firmware.
    enum { ReadBufSize_Old = 4+4*NUM_CHANNELS,
           ReadBufSize = 4+6*NUM_CHANNELS,
<<<<<<< HEAD
           ReadBufSize_v8 = 4+2*NUM_MOTORS+5*NUM_ENCODERS,
=======
           ReadBufSize_v8 = 4+2*NUM_MOTORS+5*NUM_ENCODERS, 
>>>>>>> c355e3aa
           ReadBufSize_max = 64,
           WriteBufSize = NUM_CHANNELS + 1,
           WriteBufSize_v8 = NUM_MOTORS + 2,
           WriteBufSize_max = 64};

    // Buffer for real-time block reads. The Port class calls SetReadData to copy the
    // most recent data into this buffer, while also byteswapping.
    quadlet_t ReadBuffer[ReadBufSize_max];

    // Buffer for real-time block writes. The Port class calls GetWriteData to copy from
    // this buffer, while also byteswapping if needed.
    quadlet_t WriteBuffer[WriteBufSize_max];

    // Encoder velocity data (per axis)
    EncoderVelocity encVelData[NUM_CHANNELS];

    // Counts received encoder errors
    unsigned int encErrorCount[NUM_CHANNELS];

    // Data collection
    // The FPGA firmware contains a data collection buffer of 1024 quadlets.
    // Data collection is enabled by setting the COLLECT_BIT when writing the desired motor current.
    // Data can only be collected on one channel, specified by collect_chan.
    enum { COLLECT_BUFSIZE = 1024,     // must match firmware buffer size
           COLLECT_MAX = 512           // maximum read request size (at 400 MBit/sec)
         };
    quadlet_t collect_data[COLLECT_MAX];
    bool collect_state;                // true if collecting data
    unsigned char collect_chan;        // which channel is being collected
    CollectCallback collect_cb;        // user-supplied callback (if non-zero)
    unsigned short collect_rindex;     // current read index

    // Virtual methods
    unsigned int GetReadNumBytes() const;
    void SetReadData(const quadlet_t *buf);

<<<<<<< HEAD
    inline unsigned int GetWriteNumBytes(void) const {
        if (GetFirmwareVersion() < 8) {
            return WriteBufSize * sizeof(quadlet_t);
        } else {
            return WriteBufSize_v8 * sizeof(quadlet_t);
        }
    }

=======
    unsigned int GetWriteNumBytes() const { 
        if (GetFirmwareVersion() < 8)
            return WriteBufSize*sizeof(quadlet_t);
        else
            return WriteBufSize_v8*sizeof(quadlet_t);
    }
>>>>>>> c355e3aa
    bool GetWriteData(quadlet_t *buf, unsigned int offset, unsigned int numQuads, bool doSwap = true) const;
    void InitWriteBuffer(void);

    // Test if the current write buffer contains commands that will
    // reset the watchdog on the board.  In practice, checks if
    // there's any valid bit on the 4 requested currents.
    bool WriteBufferResetsWatchdog(void) const;

    /*! Extract the data used for velocity estimation */
    bool SetEncoderVelocityData(unsigned int index);

    /*! \brief If user-supplied callback is not NULL, read data collection buffer and then call callback.
        \note Called by relevant Port class.
    */
    void CheckCollectCallback();

    // Offsets of real-time read buffer contents, 28 = 4 + 4 * 6 quadlets
    // Offsets from TIMESTAMP_OFFSET to ENC_POS_OFFSET have remained stable through
    // all releases of firmware. The other offsets are related to velocity (and
    // acceleration) estimation and have varied based on the firmware.
    // ENC_VEL_OFFSET has always measured the encoder period (time between consecutive
    // encoder edges of the same type), though the resolution of that measurement (i.e.,
    // clock ticks per second) varies between different firmware versions.
    // ENC_FRQ_OFFSET originally measured the number of encoder counts over a fixed
    // time period (about 8.5 ms), but was never used by the higher-level software.
    // It was later changed to ENC_QTR1_OFFSET, which measures the number of encoder
    // counts over the last quarter-cycle, which is used for acceleration estimation.
    // Firmware V7 added ENC_QTR5_OFFSET and ENC_RUN_OFFSET; in V6, the QTR5 data
    // was stuffed into unused bits in other fields.
    enum {
        TIMESTAMP_OFFSET  = 0,    // one quadlet
        STATUS_OFFSET     = 1,    // one quadlet
        DIGIO_OFFSET      = 2,    // digital I/O (one quadlet)
        TEMP_OFFSET       = 3,    // temperature (one quadlet)
        MOTOR_CURR_OFFSET = 4,    // half quadlet per channel (lower half)
        ANALOG_POS_OFFSET = 4,    // half quadlet per channel (upper half)
        ENC_POS_OFFSET    = MOTOR_CURR_OFFSET + NUM_MOTORS,    // one quadlet per channel
        ENC_VEL_OFFSET    = ENC_POS_OFFSET + NUM_ENCODERS,  // one quadlet per channel
        ENC_FRQ_OFFSET    = ENC_VEL_OFFSET + NUM_ENCODERS,  // one quadlet per channel
        ENC_QTR1_OFFSET   = ENC_FRQ_OFFSET,  // one quadlet per channel
        ENC_QTR5_OFFSET   = ENC_QTR1_OFFSET + NUM_ENCODERS,  // one quadlet per channel
        ENC_RUN_OFFSET    = ENC_QTR5_OFFSET + NUM_ENCODERS,   // one quadlet per channel
        MOTOR_STATUS_OFFSET = ENC_RUN_OFFSET + NUM_ENCODERS
    };

    // offsets of real-time write buffer contents
    enum {
        WB_HEADER_OFFSET = 0,
        WB_CURR_OFFSET = 1,             // one quadlet per channel
        WB_CTRL_OFFSET = NUM_MOTORS + 1   // control register (power control)
    };

    // Hardware device address offsets, not to be confused with buffer offsets.
    // Format is [4-bit channel address (1-7) | 4-bit device offset]
    // Applies only to quadlet transactions--block transactions use fixed
    // real-time formats described above
    enum {
        ADC_DATA_OFFSET = 0,       // adc data register
        DAC_CTRL_OFFSET = 1,       // dac control register
        POT_CTRL_OFFSET = 2,       // pot control register
        POT_DATA_OFFSET = 3,       // pot data register
        ENC_LOAD_OFFSET = 4,       // enc control register (preload)
        POS_DATA_OFFSET = 5,       // enc data register (position)
        VEL_DATA_OFFSET = 6,       // enc data register (velocity, 4/DT method)
        VEL_DP_DATA_OFFSET = 7,    // enc data register (velocity, DP/1 method)
        DOUT_CTRL_OFFSET = 8       // digital output control (PWM, one-shot)
    };

    enum {
        OFF_MOTOR_CONTROL_MODE = 0,
        OFF_CURRENT_KP = 1,
        OFF_CURRENT_KI = 2,
        OFF_CURRENT_I_TERM_LIMIT = 3,
        OFF_DUTY_CYCLE_LIMIT = 4,
        OFF_DUTY_CYCLE = 10,
        OFF_FAULT = 11,
        OFF_CURRENT_I_TERM = 12 // awaiting new assignment
    };

    enum {
        ADDR_MOTOR_CONTROL = 9
    };
<<<<<<< HEAD
=======


>>>>>>> c355e3aa
};

#endif // __AMPIO_H__<|MERGE_RESOLUTION|>--- conflicted
+++ resolved
@@ -27,70 +27,13 @@
 
 class ostream;
 
-<<<<<<< HEAD
 /*! See Interface Spec: https://github.com/jhu-cisst/mechatronics-software/wiki/Interface-Specification */
 class AmpIO : public Spartan6IO
-=======
-
-typedef int32_t  AmpIO_Int32;
-typedef uint32_t AmpIO_UInt32;
-typedef uint16_t AmpIO_UInt16;
-typedef int16_t AmpIO_Int16;
-typedef uint8_t  AmpIO_UInt8;
-
-// Conditional compilation so that EncoderVelocityData is internal to AmpIO, except when
-// parsing with SWIG, since SWIG cannot handle internal classes.
-
-#ifndef SWIG
-/*! See Interface Spec: https://github.com/jhu-cisst/mechatronics-software/wiki/InterfaceSpec */
-class AmpIO : public BoardIO
-{
-public:
-#endif
-
-    struct EncoderVelocityData {
-        double clkPeriod;            // Clock period, in seconds
-        AmpIO_UInt32 velPeriod;      // Encoder full-cycle period (for velocity)
-        bool velOverflow;            // Velocity (period) overflow
-        AmpIO_UInt32 velPeriodMax;   // Maximum possible velocity period
-        bool velDir;                 // Velocity direction (true -> positive direction)
-        bool dirChange;              // Direction change during last velocity period, V7+
-        bool encError;               // Encoder error detected, V7+
-        bool partialCycle;           // No full cycle yet, V7+
-        AmpIO_UInt32 qtr1Period;     // Encoder quarter-cycle period 1 (for accel), V6+
-        bool qtr1Overflow;           // Qtr1 overflow, V7+
-        bool qtr1Dir;                // Qtr1 direction (true -> positive direction), V7+
-        unsigned char qtr1Edges;     // Qtr1 edge mask (A-up, B-up, A-down, B-down), V7+
-        AmpIO_UInt32 qtr5Period;     // Encoder quarter-cycle period 5 (for accel), V6+
-        bool qtr5Overflow;           // Qtr5 overflow, V7+
-        bool qtr5Dir;                // Qtr5 direction (true -> positive direction), V7+
-        unsigned char qtr5Edges;     // Qtr5 edge mask (A-up, B-up, A-down, B-down), V7+
-        AmpIO_UInt32 qtrPeriodMax;   // Maximum Qtr1 or Qtr5 period
-        AmpIO_UInt32 runPeriod;      // Time since last encoder edge, Firmware V4,5,7+
-        bool runOverflow;            // Running counter overflow, V7+
-
-        EncoderVelocityData() { Init(); }
-        ~EncoderVelocityData() {}
-        void Init();
-    };
-
-#ifdef SWIG
-/*! See Interface Spec: https://github.com/jhu-cisst/mechatronics-software/wiki/InterfaceSpec */
-class AmpIO : public BoardIO
->>>>>>> c355e3aa
 {
 public:
     AmpIO(AmpIO_UInt8 board_id, unsigned int numAxes = 4);
     ~AmpIO();
 
-<<<<<<< HEAD
-=======
-    int rtlen_debug = 0;
-
-    AmpIO_UInt32 GetFirmwareVersion(void) const;
-    // Return FPGA serial number (empty string if not found)
-    std::string GetFPGASerialNumber(void);
->>>>>>> c355e3aa
     // Return QLA serial number (empty string if not found)
     std::string GetQLASerialNumber(void);
     void DisplayReadBuffer(std::ostream &out = std::cout) const;
@@ -140,7 +83,6 @@
     AmpIO_UInt8 GetAmpTemperature(unsigned int index) const;
 
     AmpIO_UInt32 GetMotorCurrent(unsigned int index) const;
-    double GetMotorVoltageRatio(unsigned int index) const;
 
     double GetMotorVoltageRatio(unsigned int index) const;
 
@@ -174,7 +116,7 @@
 
     /*! Returns the predicted encoder velocity, in counts per second, based on the FPGA measurement of the
         encoder period (i.e., time between two consecutive edges), with compensation for the measurement delay.
-        For Firmware Rev 6+, the predicted encoder velocity uses the estimated acceleration to predict the
+        For firmware Rev 6+, the predicted encoder velocity uses the estimated acceleration to predict the
         velocity at the current time. For Rev 7+, the prediction also uses the encoder running counter (time
         since last edge). There are two limits enforced:
         1) The predicted velocity will not change sign (i.e., be in the opposite direction from the measured velocity).
@@ -540,11 +482,7 @@
     // still retains compatibility with older firmware.
     enum { ReadBufSize_Old = 4+4*NUM_CHANNELS,
            ReadBufSize = 4+6*NUM_CHANNELS,
-<<<<<<< HEAD
            ReadBufSize_v8 = 4+2*NUM_MOTORS+5*NUM_ENCODERS,
-=======
-           ReadBufSize_v8 = 4+2*NUM_MOTORS+5*NUM_ENCODERS, 
->>>>>>> c355e3aa
            ReadBufSize_max = 64,
            WriteBufSize = NUM_CHANNELS + 1,
            WriteBufSize_v8 = NUM_MOTORS + 2,
@@ -581,7 +519,6 @@
     unsigned int GetReadNumBytes() const;
     void SetReadData(const quadlet_t *buf);
 
-<<<<<<< HEAD
     inline unsigned int GetWriteNumBytes(void) const {
         if (GetFirmwareVersion() < 8) {
             return WriteBufSize * sizeof(quadlet_t);
@@ -590,14 +527,6 @@
         }
     }
 
-=======
-    unsigned int GetWriteNumBytes() const { 
-        if (GetFirmwareVersion() < 8)
-            return WriteBufSize*sizeof(quadlet_t);
-        else
-            return WriteBufSize_v8*sizeof(quadlet_t);
-    }
->>>>>>> c355e3aa
     bool GetWriteData(quadlet_t *buf, unsigned int offset, unsigned int numQuads, bool doSwap = true) const;
     void InitWriteBuffer(void);
 
@@ -680,11 +609,6 @@
     enum {
         ADDR_MOTOR_CONTROL = 9
     };
-<<<<<<< HEAD
-=======
-
-
->>>>>>> c355e3aa
 };
 
 #endif // __AMPIO_H__