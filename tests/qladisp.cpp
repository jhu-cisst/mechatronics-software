--- conflicted
+++ resolved
@@ -3,9 +3,8 @@
 
 /*
   Author(s):  Peter Kazanzides, Zihan Chen, Anton Deguet
-  Created on: 2012
-
-  (C) Copyright 2012-2019 Johns Hopkins University (JHU), All Rights Reserved.
+
+  (C) Copyright 2012-2020 Johns Hopkins University (JHU), All Rights Reserved.
 
 --- begin cisst license - do not edit ---
 
@@ -108,31 +107,13 @@
 
     int args_found = 0;
     for (i = 1; i < (unsigned int)argc; i++) {
-<<<<<<< HEAD
-        if ((argv[i][0] == '-') && (argv[i][1] == 'p')) {
-            if (!BasePort::ParseOptions(argv[i]+2, desiredPort, port, IPaddr)) {
-                std::cerr << "Failed to parse option: " << argv[i] << std::endl;
-                return 0;
-            }
-            std::cerr << "Selected port: " << BasePort::PortTypeString(desiredPort) << std::endl;
-=======
         if (argv[i][0] == '-') {
             if (argv[i][1] == 'p') {
-                // -p option can be -pN, -pfwN, or -pethN, where N
-                // is the port number. -pN is equivalent to -pfwN
-                // for backward compatibility.
-                if (strncmp(argv[i]+2, "fw", 2) == 0)
-                    port = atoi(argv[i]+4);
-                else if (strncmp(argv[i]+2, "eth", 3) == 0) {
-                    useFireWire = false;
-                    port = atoi(argv[i]+5);
-                }
-                else
-                    port = atoi(argv[i]+2);
-                if (useFireWire)
-                    std::cerr << "Selecting FireWire port " << port << std::endl;
-                else
-                    std::cerr << "Selecting Ethernet port " << port << std::endl;
+                if (!BasePort::ParseOptions(argv[i]+2, desiredPort, port, IPaddr)) {
+                    std::cerr << "Failed to parse option: " << argv[i] << std::endl;
+                    return 0;
+                }
+                std::cerr << "Selected port: " << BasePort::PortTypeString(desiredPort) << std::endl;
             }
             else if (argv[i][1] == 'b') {
                 // -br -- enable broadcast read/write
@@ -144,7 +125,6 @@
             }
             else if (argv[i][1] == 'v')
                 fullvel = true;
->>>>>>> 238c9c5a
         }
         else {
             if (args_found == 0) {
@@ -163,16 +143,11 @@
         // usage
         std::cerr << "Usage: qladisp <board-num> [<board-num>] [-pP] [-b<r|w>] [-v]" << std::endl
                   << "       where P = port number (default 0)" << std::endl
-<<<<<<< HEAD
                   << "                 can also specify -pfwP, -pethP or -pudp[xx.xx.xx.xx]" << std::endl
-                  << std::endl;
-=======
                   << "            -br enables broadcast read/write" << std::endl
                   << "            -bw enables broadcast write" << std::endl
                   << "            -v  displays full velocity feedback" << std::endl
-                  << std::endl
-                  << "Trying to detect board on default port:" << std::endl;
->>>>>>> 238c9c5a
+                  << std::endl;
 
 #if Amp1394_HAS_RAW1394
         std::cerr << "Trying to detect board on default port:" << std::endl;
@@ -216,17 +191,8 @@
     }
     else if (desiredPort == BasePort::PORT_ETH_RAW) {
 #if Amp1394_HAS_PCAP
-<<<<<<< HEAD
         Port = new EthRawPort(port, debugStream);
         Port->SetProtocol(BasePort::PROTOCOL_SEQ_RW);  // PK TEMP
-=======
-        Port = new Eth1394Port(port, debugStream);
-        if (!Port->IsOK()) {
-            PrintDebugStream(debugStream);
-            std::cerr << "Failed to initialize ethernet port " << port << std::endl;
-            return -1;
-        }
->>>>>>> 238c9c5a
 #else
         std::cerr << "Raw Ethernet not available (set Amp1394_HAS_PCAP in CMake)" << std::endl;
         return -1;
