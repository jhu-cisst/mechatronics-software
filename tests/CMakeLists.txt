--- conflicted
+++ resolved
@@ -25,13 +25,9 @@
 add_executable(fwPortTest fwPortTest.cpp)
 target_link_libraries(fwPortTest Amp1394 raw1394)
 
-<<<<<<< HEAD
 add_executable(eth1394Test mainEth1394.cpp)
 target_link_libraries(eth1394Test Amp1394 pcap)
 
-install (TARGETS qladisp qlatest fwPortTest
-=======
 install (TARGETS qladisp qlatest qlacloserelays fwPortTest
->>>>>>> 55d11b6e
          COMPONENT Amp1394-utils
          RUNTIME DESTINATION bin)