--- conflicted
+++ resolved
@@ -74,13 +74,9 @@
     logFile << std::endl << "=== DIGITAL INPUTS ===" << std::endl;
     mvprintw(curLine++, 9, "This tests the loopback on the test board"
                            " between DOUT4 and all digital inputs");
-<<<<<<< HEAD
-=======
-    Board.WriteDigitalOutput(0x08, 0x00);
->>>>>>> acefd2e5
 
     logFile << "   All inputs low: ";
-    if (Board.WriteDigitalOutput(0x08, 0x08)) {  // DOUT is active high
+    if (Board.WriteDigitalOutput(0x08, 0x00)) {
 
         usleep(1000);
         if (Port->ReadAllBoards()) {
@@ -109,9 +105,8 @@
     }
     
     mvprintw(curLine++, 9, buf);
-<<<<<<< HEAD
     logFile << "   All inputs high: ";
-    if (Board.WriteDigitalOutput(0x08, 0x00)) {  // DOUT is active low
+    if (Board.WriteDigitalOutput(0x08, 0x08)) {
 
         usleep(1000);
         if (Port->ReadAllBoards()) {
@@ -132,17 +127,6 @@
             logFile << " - Failed to read from board" << std::endl;
             pass = false;
         }
-=======
-    Board.WriteDigitalOutput(0x08, 0x08);
-
-    usleep(1000);
-    Port.ReadAllBoards();
-    data = (Board.GetDigitalInput() & 0x0fff);
-    logFile << "   All inputs high: " << std::hex << data;
-    if (data == 0x0fff) {
-        sprintf(buf, "Setting all inputs high - PASS (%03lx)", data);
-        logFile << " - PASS" << std::endl;
->>>>>>> acefd2e5
     }
     else {
         strcpy(buf, "Failed to write to board");
@@ -336,8 +320,8 @@
 
     // Test A channel directly
     AmpIO_UInt8 chanA;
-    // Channel A low (DOUT is inverted)
-    Board.WriteDigitalOutput(0x01, 0x01);
+    // Channel A low
+    Board.WriteDigitalOutput(0x01, 0x00);
     usleep(100);
     Port->ReadAllBoards(); 
     chanA = Board.GetEncoderChannelA();
@@ -346,8 +330,8 @@
         directPass = false;
         pass = false;
     }
-    // Channel A high (DOUT is inverted)
-    Board.WriteDigitalOutput(0x01, 0x00);
+    // Channel A high
+    Board.WriteDigitalOutput(0x01, 0x01);
     usleep(100);
     Port->ReadAllBoards(); 
     chanA = Board.GetEncoderChannelA();
@@ -359,8 +343,8 @@
 
     // Test B channel directly
     AmpIO_UInt8 chanB;
-    // Channel B low (DOUT is inverted)
-    Board.WriteDigitalOutput(0x02, 0x02);
+    // Channel B low
+    Board.WriteDigitalOutput(0x02, 0x00);
     usleep(100);
     Port->ReadAllBoards(); 
     chanB = Board.GetEncoderChannelB();
@@ -369,8 +353,8 @@
         directPass = false;
         pass = false;
     }
-    // Channel B high (DOUT is inverted)
-    Board.WriteDigitalOutput(0x02, 0x00);
+    // Channel B high
+    Board.WriteDigitalOutput(0x02, 0x02);
     usleep(100);
     Port->ReadAllBoards(); 
     chanB = Board.GetEncoderChannelB();
@@ -381,9 +365,9 @@
     }
 
     // Test index
-    // Index low (DOUT is inverted)
+    // Index low
     AmpIO_UInt8 index;
-    Board.WriteDigitalOutput(0x04, 0x04);
+    Board.WriteDigitalOutput(0x04, 0x00);
     usleep(100);
     Port->ReadAllBoards(); 
     index = Board.GetEncoderIndex();
@@ -392,8 +376,8 @@
         directPass = false;
         pass = false;
     }
-    // Index high (DOUT is inverted)
-    Board.WriteDigitalOutput(0x04, 0x00);
+    // Index high
+    Board.WriteDigitalOutput(0x04, 0x04);
     usleep(100);
     Port->ReadAllBoards(); 
     index = Board.GetEncoderIndex();
